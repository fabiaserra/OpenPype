import os

from openpype.lib.applications import PreLaunchHook, LaunchTypes


class AddLastWorkfileToLaunchArgs(PreLaunchHook):
    """Add last workfile path to launch arguments.

    This is not possible to do for all applications the same way.
    Checks 'start_last_workfile', if set to False, it will not open last
    workfile. This property is set explicitly in Launcher.
    """

    # Execute after workfile template copy
    order = 10
    app_groups = {
        "3dsmax", "adsk_3dsmax",
        "maya",
        "nuke",
        "nukex",
        "hiero",
        "houdini",
        "nukestudio",
        "fusion",
        "blender",
        "photoshop",
        "tvpaint",
        "substancepainter",
        "aftereffects",
<<<<<<< HEAD
        "wrap"
=======
        "mrv2"
>>>>>>> 16b47292
    }
    launch_types = {LaunchTypes.local}

    def execute(self):
        if not self.data.get("start_last_workfile"):
            self.log.info("It is set to not start last workfile on start.")
            return

        last_workfile = self.data.get("last_workfile_path")
        if not last_workfile:
            self.log.warning("Last workfile was not collected.")
            return

        if not os.path.exists(last_workfile):
            self.log.info("Current context does not have any workfile yet.")
            return

        # Add path to workfile to arguments
        self.launch_context.launch_args.append(last_workfile)<|MERGE_RESOLUTION|>--- conflicted
+++ resolved
@@ -27,11 +27,8 @@
         "tvpaint",
         "substancepainter",
         "aftereffects",
-<<<<<<< HEAD
-        "wrap"
-=======
+        "wrap",
         "mrv2"
->>>>>>> 16b47292
     }
     launch_types = {LaunchTypes.local}
 
