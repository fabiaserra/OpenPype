--- conflicted
+++ resolved
@@ -1,8 +1,6 @@
-from openpype.lib import PreLaunchHook
+from openpype.lib.applications import PreLaunchHook
 
-from openpype.pipeline.colorspace import (
-    get_imageio_config
-)
+from openpype.pipeline.colorspace import get_imageio_config
 from openpype.pipeline.template_data import get_template_data_with_names
 
 
@@ -10,10 +8,7 @@
     """Set OCIO environment variable for hosts that use OpenColorIO."""
 
     order = 0
-<<<<<<< HEAD
     launch_types = set()
-=======
->>>>>>> f6d997b1
 
     def execute(self):
         """Hook entry method."""
