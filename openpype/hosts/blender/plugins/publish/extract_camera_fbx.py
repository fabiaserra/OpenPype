import os

import bpy

from openpype.pipeline import publish
from openpype.hosts.blender.api import plugin


class ExtractCamera(publish.Extractor, publish.OptionalPyblishPluginMixin):
    """Extract as the camera as FBX."""

    label = "Extract Camera (FBX)"
    hosts = ["blender"]
    families = ["camera"]
    optional = True

    def process(self, instance):
        if not self.is_active(instance.data):
            return

        # Define extract output file path
        stagingdir = self.staging_dir(instance)
        asset_name = instance.data["assetEntity"]["name"]
        subset = instance.data["subset"]
        instance_name = f"{asset_name}_{subset}"
        filename = f"{instance_name}.fbx"
        filepath = os.path.join(stagingdir, filename)

        # Perform extraction
        self.log.debug("Performing extraction..")

        plugin.deselect_all()

        selected = []

        camera = None

        for obj in instance:
            if obj.type == "CAMERA":
                obj.select_set(True)
                selected.append(obj)
                camera = obj
                break

        assert camera, "No camera found"

        context = plugin.create_blender_context(
            active=camera, selected=selected)

        scale_length = bpy.context.scene.unit_settings.scale_length
        bpy.context.scene.unit_settings.scale_length = 0.01

        # We export the fbx
        bpy.ops.export_scene.fbx(
            context,
            filepath=filepath,
            use_active_collection=False,
            use_selection=True,
            bake_anim_use_nla_strips=False,
            bake_anim_use_all_actions=False,
            add_leaf_bones=False,
            armature_nodetype='ROOT',
            object_types={'CAMERA'},
            bake_anim_simplify_factor=0.0
        )

        bpy.context.scene.unit_settings.scale_length = scale_length

        plugin.deselect_all()

        if "representations" not in instance.data:
            instance.data["representations"] = []

        representation = {
            'name': 'fbx',
            'ext': 'fbx',
            'files': filename,
            "stagingDir": stagingdir,
        }
        instance.data["representations"].append(representation)

<<<<<<< HEAD
        self.log.info(
            f"Extracted instance '{instance_name}' to: {representation}")
=======
        self.log.debug("Extracted instance '%s' to: %s",
                       instance.name, representation)
>>>>>>> a53e949b
<|MERGE_RESOLUTION|>--- conflicted
+++ resolved
@@ -79,10 +79,5 @@
         }
         instance.data["representations"].append(representation)
 
-<<<<<<< HEAD
-        self.log.info(
-            f"Extracted instance '{instance_name}' to: {representation}")
-=======
         self.log.debug("Extracted instance '%s' to: %s",
-                       instance.name, representation)
->>>>>>> a53e949b
+                       instance.name, representation)