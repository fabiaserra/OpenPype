"""
Basic avalon integration
"""
from copy import deepcopy
import os
import contextlib
from collections import OrderedDict

from pyblish import api as pyblish
from openpype.lib import Logger
from openpype.pipeline import (
    schema,
    register_creator_plugin_path,
    register_loader_plugin_path,
    deregister_creator_plugin_path,
    deregister_loader_plugin_path,
    AVALON_CONTAINER_ID,
)
from openpype.tools.utils import host_tools
from . import lib, menu, events
import hiero

log = Logger.get_logger(__name__)

# plugin paths
API_DIR = os.path.dirname(os.path.abspath(__file__))
HOST_DIR = os.path.dirname(API_DIR)
PLUGINS_DIR = os.path.join(HOST_DIR, "plugins")
PUBLISH_PATH = os.path.join(PLUGINS_DIR, "publish").replace("\\", "/")
LOAD_PATH = os.path.join(PLUGINS_DIR, "load").replace("\\", "/")
CREATE_PATH = os.path.join(PLUGINS_DIR, "create").replace("\\", "/")

AVALON_CONTAINERS = ":AVALON_CONTAINERS"


def install():
    """Installing Hiero integration."""

    # adding all events
    events.register_events()

    log.info("Registering Hiero plug-ins..")
    pyblish.register_host("hiero")
    pyblish.register_plugin_path(PUBLISH_PATH)
    register_loader_plugin_path(LOAD_PATH)
    register_creator_plugin_path(CREATE_PATH)

    # register callback for switching publishable
    pyblish.register_callback("instanceToggled", on_pyblish_instance_toggled)

    # install menu
    menu.menu_install()
    menu.add_scripts_menu()

    # register hiero events
    events.register_hiero_events()


def uninstall():
    """
    Uninstalling Hiero integration for avalon

    """
    log.info("Deregistering Hiero plug-ins..")
    pyblish.deregister_host("hiero")
    pyblish.deregister_plugin_path(PUBLISH_PATH)
    deregister_loader_plugin_path(LOAD_PATH)
    deregister_creator_plugin_path(CREATE_PATH)

    # register callback for switching publishable
    pyblish.deregister_callback("instanceToggled", on_pyblish_instance_toggled)


def containerise(track_item,
                 name,
                 namespace,
                 context,
                 loader=None,
                 data=None):
    """Bundle Hiero's object into an assembly and imprint it with metadata

    Containerisation enables a tracking of version, author and origin
    for loaded assets.

    Arguments:
        track_item (hiero.core.TrackItem): object to imprint as container
        name (str): Name of resulting assembly
        namespace (str): Namespace under which to host container
        context (dict): Asset information
        loader (str, optional): Name of node used to produce this container.

    Returns:
        track_item (hiero.core.TrackItem): containerised object

    """

    data_imprint = OrderedDict({
        "schema": "openpype:container-2.0",
        "id": AVALON_CONTAINER_ID,
        "name": str(name),
        "namespace": str(namespace),
        "loader": str(loader),
        "representation": str(context["representation"]["_id"]),
    })

    if data:
        for k, v in data.items():
            data_imprint.update({k: v})

    log.debug("_ data_imprint: {}".format(data_imprint))
    lib.set_trackitem_openpype_tag(track_item, data_imprint)

    return track_item


def ls():
    """List available containers.

    This function is used by the Container Manager in Nuke. You'll
    need to implement a for-loop that then *yields* one Container at
    a time.

    See the `container.json` schema for details on how it should look,
    and the Maya equivalent, which is in `avalon.maya.pipeline`
    """

    # get all track items from current timeline
    all_items = lib.get_track_items()

    # append all video tracks
    for track in lib.get_current_sequence():
        if type(track) != hiero.core.VideoTrack:
            continue
        all_items.append(track)

    for item in all_items:
        container_data = parse_container(item)

        if isinstance(container_data, list):
            for _c in container_data:
                yield _c
        elif container_data:
            yield container_data


def parse_container(item, validate=True):
    """Return container data from track_item's pype tag.

    Args:
        item (hiero.core.TrackItem or hiero.core.VideoTrack):
            A containerised track item.
        validate (bool)[optional]: validating with avalon scheme

    Returns:
        dict: The container schema data for input containerized track item.

    """
    def data_to_container(item, data):
        if (
            not data
            or data.get("id") != "pyblish.avalon.container"
        ):
            return

        if validate and data and data.get("schema"):
            schema.validate(data)

        if not isinstance(data, dict):
            return

        # If not all required data return the empty container
        required = ['schema', 'id', 'name',
                    'namespace', 'loader', 'representation']

        if any(key not in data for key in required):
            return

        container = {key: data[key] for key in required}

        container["objectName"] = item.name()

        # Store reference to the node object
        container["_item"] = item

        return container

    # convert tag metadata to normal keys names
    if type(item) == hiero.core.VideoTrack:
        return_list = []
        _data = lib.get_track_openpype_data(item)

        if not _data:
            return
        # convert the data to list and validate them
        for _, obj_data in _data.items():
            container = data_to_container(item, obj_data)
            return_list.append(container)
        return return_list
    else:
        _data = lib.get_trackitem_openpype_data(item)
        return data_to_container(item, _data)


def _update_container_data(container, data):
    for key in container:
        try:
            container[key] = data[key]
        except KeyError:
            pass
    return container


def update_container(item, data=None):
    """Update container data to input track_item or track's
    openpype tag.

    Args:
        item (hiero.core.TrackItem or hiero.core.VideoTrack):
            A containerised track item.
        data (dict)[optional]: dictionery with data to be updated

    Returns:
        bool: True if container was updated correctly

    """

    data = data or {}
    data = deepcopy(data)

    if type(item) == hiero.core.VideoTrack:
        # form object data for test
        object_name = data["objectName"]

        # get all available containers
        containers = lib.get_track_openpype_data(item)
        container = lib.get_track_openpype_data(item, object_name)

        containers = deepcopy(containers)
        container = deepcopy(container)

        # update data in container
        updated_container = _update_container_data(container, data)
        # merge updated container back to containers
        containers.update({object_name: updated_container})

        return bool(lib.set_track_openpype_tag(item, containers))
    else:
        container = lib.get_trackitem_openpype_data(item)
        updated_container = _update_container_data(container, data)

        log.info("Updating container: `{}`".format(item.name()))
        return bool(lib.set_trackitem_openpype_tag(item, updated_container))


def launch_workfiles_app(*args):
    ''' Wrapping function for workfiles launcher '''
    from .lib import get_main_window

    main_window = get_main_window()
    # show workfile gui
    host_tools.show_workfiles(parent=main_window)


def publish(parent):
    """Shorthand to publish from within host"""
<<<<<<< HEAD
=======
    ### Starts Alkemy-X Override ###
    # Add some logic to validate selection before showing publish dialog
>>>>>>> f6d997b1
    from qtpy import QtWidgets

    # Ensure that selection includes at least one OP Tag
    # If No OP tag in selection that most likely Editor forgot to add tag
    selected_track_items = lib.get_selected_track_items()
    op_in_selection = any(
        lib.get_trackitem_openpype_tag(track_item) for track_item in
        selected_track_items)

    ignored_op_clips = []
    for track_item in selected_track_items:
        if lib.get_trackitem_openpype_tag(track_item) and (
                track_item.parent().isLocked() or not
                track_item.parent().isEnabled() or not
                track_item.isEnabled()
                ):
            ignored_op_clips.append(track_item.name())


    if not op_in_selection:
        QtWidgets.QMessageBox.critical(hiero.ui.mainWindow(), "Info",
                                       'No OpenPype tags in selection       ')
        return

    if ignored_op_clips:
        answer = QtWidgets.QMessageBox.question(
            hiero.ui.mainWindow(),
            "Info",
            "OpenPype clips in selection that:          \n" \
            "    Track is locked\n" \
            "    Track is disabled\n" \
            "    Clip is disabled\n\n" \
            "Skipped clips:\n{}\n\n" \
            "Would you like to continue?".format(
                "\n".join(ignored_op_clips))
            )
        if answer == QtWidgets.QMessageBox.StandardButton.No:
            return
<<<<<<< HEAD

=======
    ### Ends Alkemy-X Override ###
>>>>>>> f6d997b1
    return host_tools.show_publish(parent)


@contextlib.contextmanager
def maintained_selection():
    """Maintain selection during context

    Example:
        >>> with maintained_selection():
        ...     for track_item in track_items:
        ...         < do some stuff >
    """
    from .lib import (
        set_selected_track_items,
        get_selected_track_items
    )
    previous_selection = get_selected_track_items()
    reset_selection()
    try:
        # do the operation
        yield
    finally:
        reset_selection()
        set_selected_track_items(previous_selection)


def reset_selection():
    """Deselect all selected nodes
    """
    from .lib import set_selected_track_items
    set_selected_track_items([])


def reload_config():
    """Attempt to reload pipeline at run-time.

    CAUTION: This is primarily for development and debugging purposes.

    """
    import importlib

    for module in (
        "openpype.hosts.hiero.lib",
        "openpype.hosts.hiero.menu",
        "openpype.hosts.hiero.tags"
    ):
        log.info("Reloading module: {}...".format(module))
        try:
            module = importlib.import_module(module)
            import imp
            imp.reload(module)
        except Exception as e:
            log.warning("Cannot reload module: {}".format(e))
            importlib.reload(module)


def on_pyblish_instance_toggled(instance, old_value, new_value):
    """Toggle node passthrough states on instance toggles."""

    log.info("instance toggle: {}, old_value: {}, new_value:{} ".format(
        instance, old_value, new_value))

    from openpype.hosts.hiero.api import (
        get_trackitem_openpype_tag,
        set_publish_attribute
    )

    # Whether instances should be passthrough based on new value
    track_item = instance.data["item"]
    tag = get_trackitem_openpype_tag(track_item)
    set_publish_attribute(tag, new_value)<|MERGE_RESOLUTION|>--- conflicted
+++ resolved
@@ -263,11 +263,8 @@
 
 def publish(parent):
     """Shorthand to publish from within host"""
-<<<<<<< HEAD
-=======
     ### Starts Alkemy-X Override ###
     # Add some logic to validate selection before showing publish dialog
->>>>>>> f6d997b1
     from qtpy import QtWidgets
 
     # Ensure that selection includes at least one OP Tag
@@ -306,11 +303,7 @@
             )
         if answer == QtWidgets.QMessageBox.StandardButton.No:
             return
-<<<<<<< HEAD
-
-=======
     ### Ends Alkemy-X Override ###
->>>>>>> f6d997b1
     return host_tools.show_publish(parent)
 
 
