--- conflicted
+++ resolved
@@ -12,10 +12,7 @@
 from openpype.lib import Logger
 from openpype.client import get_asset_by_name
 from openpype.pipeline import LoaderPlugin, LegacyCreator
-<<<<<<< HEAD
 from openpype.pipeline.context_tools import get_current_project_asset, get_current_project_name
-=======
->>>>>>> a4225a2a
 from openpype.pipeline.load import get_representation_path_from_context
 from . import lib
 
@@ -174,13 +171,6 @@
 
         # assign the created attribute to variable
         item = getattr(self, attr_name)
-        ### Starts Alkemy-X Override ###
-        # Bug fix for setting values over default maximum before maximum is set
-        if "setMaximum" in item.__dir__():
-            item.setMaximum(100000)
-        if "setMimimum" in item.__dir__():
-            item.setMinimum(0)
-        ### Ends Alkemy-X Override ###
 
         # set attributes to item which are not values
         for func, val in kwargs.items():
