import os
import re
import json
import getpass
import requests
import pyblish.api
import PyOpenColorIO

import hiero

from openpype.lib import is_running_from_build
from openpype.pipeline import publish, legacy_io
from openpype.hosts.hiero.api import work_root


class TranscodeFrames(publish.Extractor):
    """Transcode Hiero media to the right colorspace using OIIO or Nuke"""

    order = pyblish.api.ExtractorOrder - 0.1
    label = "Extract Transcode Frames"
    hosts = ["hiero"]
    families = ["plate"]
    movie_extensions = {"mov", "mp4", "mxf"}
    nuke_specific_extensions = {"braw"}
    output_ext = "exr"
    dst_media_color_transform = "scene_linear"

    # TODO: Replace these with published Templates workflow
    nuke_transcode_py = "/pipe/hiero/templates/nuke_transcode.py"
    nuke_transcode_script = "/pipe/hiero/templates/ingest_transcode.nk"

    # WARNING: Need to be very careful about the length of the overall command
    # Anything around 490-505 will cause ffmpeg to through an error
    # OIIO args we want to run to convert colorspaces
    oiio_args = [
        "--frames",
        "<STARTFRAME>-<ENDFRAME>",
        "\"{input_path}\"",  # Escape input path in case there's whitespaces
        "--eraseattrib",
        "\"Exif:ImageHistory\"", # Image history is too long and not needed
        "-v",
        "--compression",
        "zips",
        "-d",
        "half",
        "--scanline",
        "--attrib:subimages=1",
        "framesPerSecond",
        "\"{fps}\"",
        "--colorconfig",
<<<<<<< HEAD
        "{ocio_path}",
=======
        "\"{ocio_path}\"",
>>>>>>> 008530b2
        "--colorconvert",
        "\"{src_media_color_transform}\"",
        "\"{dst_media_color_transform}\"",
        "-o",
        "{output_path}",
    ]

    # presets
    priority = 50
    chunk_size = 9999
    concurrent_tasks = 1
    group = "nuke-cpu-epyc"
    department = "Editorial"
    limit_groups = {}
    env_allowed_keys = []
    env_search_replace_values = {}

    def process(self, instance):
        """Submit a job to the farm to transcode the video frames"""
        instance.data["toBeRenderedOn"] = "deadline"

        context = instance.context

        # get default deadline webservice url from deadline module
        deadline_url = context.data["defaultDeadline"]
        # if custom one is set in instance, use that
        if instance.data.get("deadlineUrl"):
            deadline_url = instance.data.get("deadlineUrl")
        assert deadline_url, "Requires Deadline Webservice URL"

        self.deadline_url = "{}/api/jobs".format(deadline_url)
        self._comment = context.data.get("comment", "")
        self._ver = "{}.{}".format(
            hiero.core.env["VersionMajor"], hiero.core.env["VersionMinor"]
        )
        self._deadline_user = context.data.get(
            "deadlineUser", getpass.getuser()
        )

        track_item = instance.data["item"]
        media_source = track_item.source().mediaSource()

        # Define source path along with extension
        input_path = media_source.fileinfos()[0].filename()
        source_ext = os.path.splitext(input_path)[1][1:]

        # Output variables
        staging_dir = os.path.join(work_root(legacy_io.Session), "temp_transcode")

        # Create staging dir if it doesn't exist
        try:
            if not os.path.isdir(staging_dir):
                os.makedirs(staging_dir, exist_ok=True)
        except OSError:
            # directory is not available
            self.log.warning("Path is unreachable: `{}`".format(staging_dir))

        instance.data["stagingDir"] = staging_dir

        output_template = os.path.join(staging_dir, instance.data["name"])
        output_dir = os.path.dirname(output_template)

        # Determine color transformation
        src_media_color_transform = track_item.sourceMediaColourTransform()
        # Define extra metadata variables
<<<<<<< HEAD
        ocio_path = os.getenv('OCIO')
=======
        ocio_path = os.getenv("OCIO")
>>>>>>> 008530b2

        # TODO: skip transcoding if source colorspace matches destination
        # if src_media_color_transform == self.dst_media_color_transform:
        src_frame_start, src_frame_end = instance.data["srcFrameRange"]
        out_frame_start, out_frame_end = instance.data["outFrameRange"]
        self.log.info(
            f"Processing frames {out_frame_start} - {out_frame_end}"
        )

        anatomy = instance.context.data["anatomy"]
        padding = anatomy.templates.get("frame_padding", 4)
        output_path = (
            f"{output_template}.%0{padding}d.{self.output_ext}"
        )

        self.log.info("Output path: %s", output_path)
        self.log.info("Output ext: %s", self.output_ext)
        self.log.info("Source ext: %s", source_ext.lower())
        # If either source or output is a video format, transcode using Nuke
        if (self.output_ext.lower() in self.movie_extensions or
                source_ext.lower() in self.movie_extensions or
                source_ext.lower() in self.nuke_specific_extensions) or \
                instance.data.get("use_nuke", False):
            # No need to raise error as Nuke raises an error exit value if something went wrong
            self.log.info("Submitting Nuke transcode")

            # Add environment variables required to run Nuke script
            extra_env = {}
            extra_env["_AX_TRANSCODE_NUKESCRIPT"] = self.nuke_transcode_script
            extra_env["_AX_TRANSCODE_FRAMES"] = "{0}_{1}_{2}".format(
                int(out_frame_start), int(out_frame_end), int(src_frame_start)
            )
            extra_env["_AX_TRANSCODE_READTYPE"] = self.output_ext.lower()
            extra_env["_AX_TRANSCODE_READPATH"] = input_path
            extra_env["_AX_TRANSCODE_WRITEPATH"] = output_path
            extra_env["_AX_TRANSCODE_READCOLORSPACE"] = src_media_color_transform
            extra_env["_AX_TRANSCODE_TARGETCOLORSPACE"] = self.dst_media_color_transform

            response = self.payload_submit(
                instance,
                output_path,
                (out_frame_start, out_frame_end),
                plugin="Nuke",
                extra_env=extra_env,
            )
        else:
            self.log.info("Submitting OIIO transcode")
            oiio_args = " ".join(self.oiio_args).format(
                input_path=input_path,
                src_media_color_transform=src_media_color_transform,
                dst_media_color_transform=self.dst_media_color_transform,
                output_path=output_path,
                fps=round(instance.data["fps"], 2),
                ocio_path=ocio_path,
            )

            # NOTE: We use src frame start/end because oiiotool doesn't support
            # writing out a different frame range than input
            response = self.payload_submit(
                instance,
                output_path,
                (src_frame_start, src_frame_end),
                plugin="CommandLine",
                args=oiio_args,
                executable="/usr/openpype/3.16/vendor/bin/oiio/linux/bin/oiiotool",
            )

        # Store output dir for unified publisher (filesequence)
        instance.data["deadlineSubmissionJob"] = response.json()
        instance.data["outputDir"] = output_dir
        instance.data["publishJobState"] = "Suspended"

        # Remove source representation as its replaced by the transcoded frames
        ext_representations = [
            rep
            for rep in instance.data["representations"]
            if rep["ext"] == source_ext
        ]
        if ext_representations:
            self.log.info(
                "Removing source representation and replacing with transcoded frames"
            )
            instance.data["representations"].remove(ext_representations[0])
        else:
            self.log.info("No source ext to remove from representation")

    def payload_submit(
        self,
        instance,
        render_path,
        out_framerange,
        plugin,
        executable=None,
        args=None,
        extra_env=None,
        response_data=None,
    ):
        render_dir = os.path.normpath(os.path.dirname(render_path))
        jobname = "%s - %s" % (render_dir, instance.name)

        output_filename_0 = self.preview_fname(render_path)

        if not response_data:
            response_data = {}

        try:
            # Ensure render folder exists
            os.makedirs(render_dir)
        except OSError:
            pass

        payload = {
            "JobInfo": {
                # Top-level group name
                "BatchName": render_dir,
                # Job name, as seen in Monitor
                "Name": jobname,
                # Arbitrary username, for visualisation in Monitor
                "UserName": self._deadline_user,
                "Priority": self.priority,
                "ChunkSize": self.chunk_size,
                "ConcurrentTasks": self.concurrent_tasks,
                "Department": self.department,
                "Pool": instance.data.get("primaryPool"),
                "SecondaryPool": instance.data.get("secondaryPool"),
                "Group": self.group,
                "Plugin": plugin,
                "Frames": f"{out_framerange[0]}-{out_framerange[1]}",
                "Comment": self._comment,
                # Optional, enable double-click to preview rendered
                # frames from Deadline Monitor
                "OutputFilename0": output_filename_0.replace("\\", "/"),
            },
            "PluginInfo": {
                # Output directory and filename
                "OutputFilePath": render_dir.replace("\\", "/"),
                # Resolve relative references
                "AWSAssetFile0": render_path,
            },
            # Mandatory for Deadline, may be empty
            "AuxFiles": [],
        }

        plugin_overrides = {}
        if plugin == "Nuke":
            plugin_overrides = {
                "ScriptJob": True,
                "ScriptFilename": self.nuke_transcode_py,
                "SceneFile": self.nuke_transcode_py,
                "Version": self._ver,
                "UseGpu": False,
            }

        elif plugin == "CommandLine":
            plugin_overrides = {
                "Executable": executable,
                "Arguments": args,
                "UseGpu": False,
                "WorkingDirectory": render_dir,
            }

        # Update plugin info with overrides
        payload["PluginInfo"].update(plugin_overrides)

        if response_data.get("_id"):
            payload["JobInfo"].update(
                {
                    "JobType": "Normal",
                    "BatchName": response_data["Props"]["Batch"],
                    "JobDependency0": response_data["_id"],
                    "ChunkSize": 99999999,
                }
            )

        # Include critical environment variables with submission
        keys = [
            "AVALON_APP_NAME",
            "AVALON_ASSET",
            "AVALON_PROJECT",
            "AVALON_TASK",
            "FOUNDRY_LICENSE",
            "FTRACK_API_KEY",
            "FTRACK_API_USER",
            "FTRACK_SERVER",
            "NUKE_PATH",
            "OPENPYPE_SG_USER",
            "PATH",
            "PYBLISHPLUGINPATH",
            "PYTHONPATH",
            "TOOL_ENV",
            "OCIO",
        ]

        # Add OpenPype version if we are running from build.
        if is_running_from_build():
            keys.append("OPENPYPE_VERSION")

        # Add mongo url if it's enabled
        if instance.context.data.get("deadlinePassMongoUrl"):
            keys.append("OPENPYPE_MONGO")

        # add allowed keys from preset if any
        if self.env_allowed_keys:
            keys += self.env_allowed_keys

        environment = dict(
            {key: os.environ[key] for key in keys if key in os.environ},
            **legacy_io.Session,
        )

        for _path in os.environ:
            if _path.lower().startswith("openpype_"):
                environment[_path] = os.environ[_path]

        if extra_env:
            environment.update(extra_env)

        # to recognize job from PYPE for turning Event On/Off
        environment["OPENPYPE_RENDER_JOB"] = "1"

        # finally search replace in values of any key
        if self.env_search_replace_values:
            for key, value in environment.items():
                for _k, _v in self.env_search_replace_values.items():
                    environment[key] = value.replace(_k, _v)

        payload["JobInfo"].update(
            {
                "EnvironmentKeyValue%d"
                % index: "{key}={value}".format(
                    key=key, value=environment[key]
                )
                for index, key in enumerate(environment)
            }
        )

        plugin = payload["JobInfo"]["Plugin"]
        self.log.info("using render plugin : {}".format(plugin))

        self.log.info("Submitting..")
        self.log.info(json.dumps(payload, indent=4, sort_keys=True))

        # adding expected files to instance.data
        self.expected_files(instance, render_path, out_framerange[0], out_framerange[1])

        self.log.debug(
            "__ expectedFiles: `{}`".format(instance.data["expectedFiles"])
        )
        response = requests.post(self.deadline_url, json=payload, timeout=10)

        if not response.ok:
            raise Exception(response.text)

        return response

    def expected_files(
        self,
        instance,
        path,
        out_frame_start,
        out_frame_end
    ):
        """Create expected files in instance data"""
        if not instance.data.get("expectedFiles"):
            instance.data["expectedFiles"] = []

        dirname = os.path.dirname(path)
        filename = os.path.basename(path)

        if "#" in filename:
            pparts = filename.split("#")
            padding = "%0{}d".format(len(pparts) - 1)
            filename = pparts[0] + padding + pparts[-1]

        if "%" not in filename:
            instance.data["expectedFiles"].append(path)
            return

        for i in range(out_frame_start, (out_frame_end + 1)):
            instance.data["expectedFiles"].append(
                os.path.join(dirname, (filename % i)).replace("\\", "/"))

        # Set frame start/end handles as it's used in integrate to map
        # the frames to the correct frame range
        instance.data["frameStartHandle"] = out_frame_start
        instance.data["frameEndHandle"] = out_frame_end

    def preview_fname(self, path):
        """Return output file path with #### for padding.

        Deadline requires the path to be formatted with # in place of numbers.
        For example `/path/to/render.####.png`

        Args:
            path (str): path to rendered images

        Returns:
            str

        """
        self.log.debug("_ path: `{}`".format(path))
        if "%" in path:
            hashes_path = re.sub(r"%(\d*)d", lambda m: "#" * int(m.group(1)) if m.group(1) else "#", path)
            return hashes_path

        if "#" in path:
            self.log.debug("_ path: `{}`".format(path))

        return path<|MERGE_RESOLUTION|>--- conflicted
+++ resolved
@@ -48,11 +48,7 @@
         "framesPerSecond",
         "\"{fps}\"",
         "--colorconfig",
-<<<<<<< HEAD
-        "{ocio_path}",
-=======
         "\"{ocio_path}\"",
->>>>>>> 008530b2
         "--colorconvert",
         "\"{src_media_color_transform}\"",
         "\"{dst_media_color_transform}\"",
@@ -118,11 +114,7 @@
         # Determine color transformation
         src_media_color_transform = track_item.sourceMediaColourTransform()
         # Define extra metadata variables
-<<<<<<< HEAD
-        ocio_path = os.getenv('OCIO')
-=======
         ocio_path = os.getenv("OCIO")
->>>>>>> 008530b2
 
         # TODO: skip transcoding if source colorspace matches destination
         # if src_media_color_transform == self.dst_media_color_transform:
