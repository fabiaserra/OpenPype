--- conflicted
+++ resolved
@@ -24,9 +24,12 @@
     get_current_context,
     get_current_host_name,
 )
+from openpype.pipeline.context_tools import (
+    get_current_context_template_data,
+    get_current_project_asset
+)
+from openpype.widgets import popup
 from openpype.pipeline.create import CreateContext
-from openpype.pipeline.template_data import get_template_data
-from openpype.pipeline.context_tools import get_current_project_asset
 
 import hou
 
@@ -122,6 +125,64 @@
     return list(nodes)
 
 
+def get_export_parameter(node):
+    """Return the export output parameter of the given node
+
+    Example:
+        root = hou.node("/obj")
+        my_alembic_node = root.createNode("alembic")
+        get_export_parameter(my_alembic_node)
+        # Result: "output"
+
+    Args:
+        node(hou.Node): node instance
+
+    Returns:
+        hou.Parm
+
+    """
+    node_type = node.type().description()
+
+    # Ensures the proper Take is selected for each ROP to retrieve the correct
+    # ifd
+    try:
+        rop_take = hou.takes.findTake(node.parm("take").eval())
+        if rop_take is not None:
+            hou.takes.setCurrentTake(rop_take)
+    except AttributeError:
+        # hou object doesn't always have the 'takes' attribute
+        pass
+
+    if node_type == "Mantra" and node.parm("soho_outputmode").eval():
+        return node.parm("soho_diskfile")
+    elif node_type == "USD" or node_type == "USD Render ROP" or node_type == "USD Render":
+        return node.parm("lopoutput")
+    elif node_type == "Alfred":
+        return node.parm("alf_diskfile")
+    elif (node_type == "RenderMan" or node_type == "RenderMan RIS"):
+        pre_ris22 = node.parm("rib_outputmode") and \
+            node.parm("rib_outputmode").eval()
+        ris22 = node.parm("diskfile") and node.parm("diskfile").eval()
+        if pre_ris22 or ris22:
+            return node.parm("soho_diskfile")
+    elif node_type == "Redshift" and node.parm("RS_archive_enable").eval():
+        return node.parm("RS_archive_file")
+    elif node_type == "Wedge" and node.parm("driver").eval():
+        return get_export_parameter(node.node(node.parm("driver").eval()))
+    elif node_type == "Arnold":
+        return node.parm("ar_ass_file")
+    elif node_type == "Alembic" and node.parm("use_sop_path").eval():
+        return node.parm("sop_path")
+    elif node_type == "Shotgun Mantra" and node.parm("soho_outputmode").eval():
+        return node.parm("sgtk_soho_diskfile")
+    elif node_type == "Shotgun Alembic" and node.parm("use_sop_path").eval():
+        return node.parm("sop_path")
+    elif node.type().nameWithCategory() == "Driver/vray_renderer":
+        return node.parm("render_export_filepath")
+
+    raise TypeError("Node type '%s' not supported" % node_type)
+
+
 def get_output_parameter(node):
     """Return the render output parameter of the given node
 
@@ -129,47 +190,28 @@
         root = hou.node("/obj")
         my_alembic_node = root.createNode("alembic")
         get_output_parameter(my_alembic_node)
-        >>> "filename"
-
-    Notes:
-        I'm using node.type().name() to get on par with the creators,
-            Because the return value of `node.type().name()` is the
-            same string value used in creators
-            e.g. instance_data.update({"node_type": "alembic"})
-
-        Rop nodes in different network categories have
-            the same output parameter.
-            So, I took that into consideration as a hint for
-            future development.
+        # Result: "output"
 
     Args:
         node(hou.Node): node instance
 
     Returns:
         hou.Parm
-    """
-
-    node_type = node.type().name()
+
+    """
+    node_type = node.type().description()
+    category = node.type().category().name()
 
     # Figure out which type of node is being rendered
-    if node_type in {"alembic", "rop_alembic"}:
-        return node.parm("filename")
-    elif node_type == "arnold":
-        if node_type.evalParm("ar_ass_export_enable"):
-            return node.parm("ar_ass_file")
-        return node.parm("ar_picture")
-    elif node_type in {
-        "geometry",
-        "rop_geometry",
-        "filmboxfbx",
-        "rop_fbx"
-    }:
+    if node_type == "Geometry" or node_type == "Filmbox FBX" or \
+            (node_type == "ROP Output Driver" and category == "Sop"):
         return node.parm("sopoutput")
-    elif node_type == "comp":
+    elif node_type == "USD" or node_type == "HuskStandalone":
+        return node.parm("lopoutput")
+    elif node_type == "USD Render ROP" or node_type == "USD Render":
+        return node.parm("outputimage")
+    elif node_type == "Composite":
         return node.parm("copoutput")
-<<<<<<< HEAD
-    elif node_type in {"karma", "opengl"}:
-=======
     elif node_type == "Channel":
         return node.parm("chopoutput")
     elif node_type == "Dynamics" or \
@@ -208,28 +250,22 @@
     elif node_type == "Bake Texture":
         return node.parm("vm_uvoutputpicture1")
     elif node_type == "OpenGL":
->>>>>>> 9fd15fe7
         return node.parm("picture")
-    elif node_type == "ifd":  # Mantra
-        if node.evalParm("soho_outputmode"):
-            return node.parm("soho_diskfile")
-        return node.parm("vm_picture")
-    elif node_type == "Redshift_Proxy_Output":
-        return node.parm("RS_archive_file")
-    elif node_type == "Redshift_ROP":
-        return node.parm("RS_outputFileNamePrefix")
-    elif node_type in {"usd", "usd_rop", "usdexport"}:
-        return node.parm("lopoutput")
-    elif node_type in {"usdrender", "usdrender_rop"}:
-        return node.parm("outputimage")
-    elif node_type == "vray_renderer":
+    elif node_type == "Octane":
+        return node.parm("HO_img_fileName")
+    elif node_type == "Fetch":
+        inner_node = node.node(node.parm("source").eval())
+        if inner_node:
+            return get_output_parameter(inner_node)
+    elif node.type().nameWithCategory() == "Driver/vray_renderer":
         return node.parm("SettingsOutput_img_file_path")
 
     raise TypeError("Node type '%s' not supported" % node_type)
 
 
 def set_scene_fps(fps):
-    hou.setFps(fps)
+    if fps:
+        hou.setFps(fps)
 
 
 # Valid FPS
@@ -855,8 +891,8 @@
     resolution = get_resolution_from_doc(asset_doc)
 
     if resolution:
-        print("Setting camera resolution: {} -> {}x{}".format(
-            camera.name(), resolution[0], resolution[1]
+        print("Setting camera resolution: {} -> {}x{}x{}".format(
+            camera.name(), resolution[0], resolution[1], resolution[2]
         ))
         camera.parm("resx").set(resolution[0])
         camera.parm("resy").set(resolution[1])
