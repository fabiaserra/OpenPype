<?xml version="1.0" encoding="UTF-8"?>
<mainMenu>
    <menuBar>
        <subMenu id="avalon_menu">
            <label>OpenPype</label>

            <scriptItem id="avalon_create">
                <label>Create ...</label>
                <scriptCode><![CDATA[
import hou
<<<<<<< HEAD
from avalon.tools import creator
parent = hou.qt.mainWindow()
creator.show(parent=parent)
=======
from openpype.tools.utils import host_tools
parent = hou.qt.mainWindow()
host_tools.show_creator(parent)
>>>>>>> 4756e95f
]]></scriptCode>
            </scriptItem>

            <scriptItem id="avalon_load">
                <label>Load ...</label>
                <scriptCode><![CDATA[
import hou
<<<<<<< HEAD
from openpype.tools import loader
parent = hou.qt.mainWindow()
loader.show(use_context=True, parent=parent)
=======
from openpype.tools.utils import host_tools
parent = hou.qt.mainWindow()
host_tools.show_loader(parent=parent, use_context=True)
>>>>>>> 4756e95f
]]></scriptCode>
            </scriptItem>

            <scriptItem id="avalon_manage">
                <label>Manage ...</label>
                <scriptCode><![CDATA[
import hou
<<<<<<< HEAD
from avalon.tools import sceneinventory
parent = hou.qt.mainWindow()
sceneinventory.show(parent=parent)
=======
from openpype.tools.utils import host_tools
parent = hou.qt.mainWindow()
host_tools.show_scene_inventory(parent)
>>>>>>> 4756e95f
]]></scriptCode>
            </scriptItem>

            <scriptItem id="publish">
                <label>Publish ...</label>
                <scriptCode><![CDATA[
import hou
from openpype.tools.utils import host_tools
parent = hou.qt.mainWindow()
host_tools.show_publish(parent)
                ]]></scriptCode>
            </scriptItem>

            <separatorItem/>

            <scriptItem id="workfiles">
                <label>Work Files ...</label>
                <scriptCode><![CDATA[
<<<<<<< HEAD
import hou, os
from openpype.tools import workfiles
parent = hou.qt.mainWindow()
workfiles.show(os.environ["AVALON_WORKDIR"], parent=parent)
=======
import hou
from openpype.tools.utils import host_tools
parent = hou.qt.mainWindow()
host_tools.show_workfiles(parent)
>>>>>>> 4756e95f
                ]]></scriptCode>
            </scriptItem>

            <separatorItem/>

            <subMenu id="avalon_reload_pipeline">
                <label>System</label>
                <scriptItem>
                    <label>Reload Pipeline (unstable)</label>
                    <scriptCode><![CDATA[
from avalon.houdini import pipeline
pipeline.reload_pipeline()]]></scriptCode>
                </scriptItem>
            </subMenu>
        </subMenu>
    </menuBar>
</mainMenu><|MERGE_RESOLUTION|>--- conflicted
+++ resolved
@@ -8,15 +8,9 @@
                 <label>Create ...</label>
                 <scriptCode><![CDATA[
 import hou
-<<<<<<< HEAD
-from avalon.tools import creator
-parent = hou.qt.mainWindow()
-creator.show(parent=parent)
-=======
 from openpype.tools.utils import host_tools
 parent = hou.qt.mainWindow()
 host_tools.show_creator(parent)
->>>>>>> 4756e95f
 ]]></scriptCode>
             </scriptItem>
 
@@ -24,15 +18,9 @@
                 <label>Load ...</label>
                 <scriptCode><![CDATA[
 import hou
-<<<<<<< HEAD
-from openpype.tools import loader
-parent = hou.qt.mainWindow()
-loader.show(use_context=True, parent=parent)
-=======
 from openpype.tools.utils import host_tools
 parent = hou.qt.mainWindow()
 host_tools.show_loader(parent=parent, use_context=True)
->>>>>>> 4756e95f
 ]]></scriptCode>
             </scriptItem>
 
@@ -40,15 +28,9 @@
                 <label>Manage ...</label>
                 <scriptCode><![CDATA[
 import hou
-<<<<<<< HEAD
-from avalon.tools import sceneinventory
-parent = hou.qt.mainWindow()
-sceneinventory.show(parent=parent)
-=======
 from openpype.tools.utils import host_tools
 parent = hou.qt.mainWindow()
 host_tools.show_scene_inventory(parent)
->>>>>>> 4756e95f
 ]]></scriptCode>
             </scriptItem>
 
@@ -67,17 +49,10 @@
             <scriptItem id="workfiles">
                 <label>Work Files ...</label>
                 <scriptCode><![CDATA[
-<<<<<<< HEAD
-import hou, os
-from openpype.tools import workfiles
-parent = hou.qt.mainWindow()
-workfiles.show(os.environ["AVALON_WORKDIR"], parent=parent)
-=======
 import hou
 from openpype.tools.utils import host_tools
 parent = hou.qt.mainWindow()
 host_tools.show_workfiles(parent)
->>>>>>> 4756e95f
                 ]]></scriptCode>
             </scriptItem>
 
