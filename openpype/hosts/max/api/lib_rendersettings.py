import os
from pymxs import runtime as rt
from openpype.lib import Logger
from openpype.settings import get_project_settings
from openpype.pipeline import get_current_project_name
from openpype.pipeline.context_tools import get_current_project_asset

from openpype.hosts.max.api.lib import (
    set_render_frame_range,
    get_current_renderer,
    get_default_render_folder
)


class RenderSettings(object):

    log = Logger.get_logger("RenderSettings")

    _aov_chars = {
        "dot": ".",
        "dash": "-",
        "underscore": "_"
    }

    def __init__(self, project_settings=None):
        """
        Set up the naming convention for the render
        elements for the deadline submission
        """

        self._project_settings = project_settings
        if not self._project_settings:
            self._project_settings = get_project_settings(
                get_current_project_name()
            )

<<<<<<< HEAD
=======
    def set_render_camera(self, selection):
        for sel in selection:
            # to avoid Attribute Error from pymxs wrapper
            found = False
            if rt.classOf(sel) in rt.Camera.classes:
                found = True
                rt.viewport.setCamera(sel)
                break
            if not found:
                raise RuntimeError("Active Camera not found")

>>>>>>> 8aee7d0c
    def render_output(self, container):
        folder = rt.maxFilePath
        # hard-coded, should be customized in the setting
        file = rt.maxFileName
        folder = folder.replace("\\", "/")
        # hard-coded, set the renderoutput path
        setting = self._project_settings
        render_folder = get_default_render_folder(setting)
        filename, ext = os.path.splitext(file)
        output_dir = os.path.join(folder,
                                  render_folder,
                                  filename)
        if not os.path.exists(output_dir):
            os.makedirs(output_dir)
        # hard-coded, should be customized in the setting
        context = get_current_project_asset()

        # get project resolution
        width = context["data"].get("resolutionWidth")
        height = context["data"].get("resolutionHeight")
        # Set Frame Range
        frame_start = context["data"].get("frame_start")
        frame_end = context["data"].get("frame_end")
        set_render_frame_range(frame_start, frame_end)
        # get the production render
        renderer_class = get_current_renderer()
        renderer = str(renderer_class).split(":")[0]

        img_fmt = self._project_settings["max"]["RenderSettings"]["image_format"]   # noqa
        output = os.path.join(output_dir, container)
        try:
            aov_separator = self._aov_chars[(
                self._project_settings["max"]
                                      ["RenderSettings"]
                                      ["aov_separator"]
            )]
        except KeyError:
            aov_separator = "."
        output_filename = "{0}..{1}".format(output, img_fmt)
        output_filename = output_filename.replace("{aov_separator}",
                                                  aov_separator)
        rt.rendOutputFilename = output_filename
        if renderer == "VUE_File_Renderer":
            return
        # TODO: Finish the arnold render setup
        if renderer == "Arnold":
            self.arnold_setup()

        if renderer in [
            "ART_Renderer",
            "Redshift_Renderer",
            "V_Ray_6_Hotfix_3",
            "V_Ray_GPU_6_Hotfix_3",
            "Default_Scanline_Renderer",
            "Quicksilver_Hardware_Renderer",
        ]:
            self.render_element_layer(output, width, height, img_fmt)

        rt.rendSaveFile = True

        if rt.renderSceneDialog.isOpen():
            rt.renderSceneDialog.close()

    def arnold_setup(self):
        # get Arnold RenderView run in the background
        # for setting up renderable camera
        arv = rt.MAXToAOps.ArnoldRenderView()
        render_camera = rt.viewport.GetCamera()
        if render_camera:
            arv.setOption("Camera", str(render_camera))

        # TODO: add AOVs and extension
        img_fmt = self._project_settings["max"]["RenderSettings"]["image_format"]   # noqa
        setup_cmd = (
            f"""
        amw = MaxtoAOps.AOVsManagerWindow()
        amw.close()
        aovmgr = renderers.current.AOVManager
        aovmgr.drivers = #()
        img_fmt = "{img_fmt}"
        if img_fmt == "png" then driver = ArnoldPNGDriver()
        if img_fmt == "jpg" then driver = ArnoldJPEGDriver()
        if img_fmt == "exr" then driver = ArnoldEXRDriver()
        if img_fmt == "tif" then driver = ArnoldTIFFDriver()
        if img_fmt == "tiff" then driver = ArnoldTIFFDriver()
        append aovmgr.drivers driver
        aovmgr.drivers[1].aov_list = #()
            """)

        rt.execute(setup_cmd)
        arv.close()

    def render_element_layer(self, dir, width, height, ext):
        """For Renderers with render elements"""
        rt.renderWidth = width
        rt.renderHeight = height
        render_elem = rt.maxOps.GetCurRenderElementMgr()
        render_elem_num = render_elem.NumRenderElements()
        if render_elem_num < 0:
            return

        for i in range(render_elem_num):
            renderlayer_name = render_elem.GetRenderElement(i)
            target, renderpass = str(renderlayer_name).split(":")
            aov_name = "{0}_{1}..{2}".format(dir, renderpass, ext)
            render_elem.SetRenderElementFileName(i, aov_name)

    def get_render_output(self, container, output_dir):
        output = os.path.join(output_dir, container)
        img_fmt = self._project_settings["max"]["RenderSettings"]["image_format"]   # noqa
        output_filename = "{0}..{1}".format(output, img_fmt)
        return output_filename

    def get_render_element(self):
        orig_render_elem = []
        render_elem = rt.maxOps.GetCurRenderElementMgr()
        render_elem_num = render_elem.NumRenderElements()
        if render_elem_num < 0:
            return

        for i in range(render_elem_num):
            render_element = render_elem.GetRenderElementFilename(i)
            orig_render_elem.append(render_element)

        return orig_render_elem

    def get_batch_render_elements(self, container,
                                  output_dir, camera):
        render_element_list = list()
        output = os.path.join(output_dir, container)
        render_elem = rt.maxOps.GetCurRenderElementMgr()
        render_elem_num = render_elem.NumRenderElements()
        if render_elem_num < 0:
            return
        img_fmt = self._project_settings["max"]["RenderSettings"]["image_format"]   # noqa

        for i in range(render_elem_num):
            renderlayer_name = render_elem.GetRenderElement(i)
            target, renderpass = str(renderlayer_name).split(":")
            aov_name = "{0}_{1}_{2}..{3}".format(
                output, camera, renderpass, img_fmt)
            render_element_list.append(aov_name)
        return render_element_list

    def get_batch_render_output(self, camera):
        target_layer_no = rt.batchRenderMgr.FindView(camera)
        target_layer = rt.batchRenderMgr.GetView(target_layer_no)
        return target_layer.outputFilename

    def batch_render_elements(self, camera):
        target_layer_no = rt.batchRenderMgr.FindView(camera)
        target_layer = rt.batchRenderMgr.GetView(target_layer_no)
        outputfilename = target_layer.outputFilename
        directory = os.path.dirname(outputfilename)
        render_elem = rt.maxOps.GetCurRenderElementMgr()
        render_elem_num = render_elem.NumRenderElements()
        if render_elem_num < 0:
            return
        ext = self._project_settings["max"]["RenderSettings"]["image_format"]   # noqa

        for i in range(render_elem_num):
            renderlayer_name = render_elem.GetRenderElement(i)
            target, renderpass = str(renderlayer_name).split(":")
            aov_name = "{0}_{1}_{2}..{3}".format(
                directory, camera, renderpass, ext)
            render_elem.SetRenderElementFileName(i, aov_name)

    def batch_render_layer(self, container,
                           output_dir, cameras):
        outputs = list()
        output = os.path.join(output_dir, container)
        img_fmt = self._project_settings["max"]["RenderSettings"]["image_format"]   # noqa
        for cam in cameras:
            camera = rt.getNodeByName(cam)
            layer_no = rt.batchRenderMgr.FindView(cam)
            renderlayer = None
            if layer_no == 0:
                renderlayer = rt.batchRenderMgr.CreateView(camera)
            else:
                renderlayer = rt.batchRenderMgr.GetView(layer_no)
            # use camera name as renderlayer name
            renderlayer.name = cam
            renderlayer.outputFilename = "{0}_{1}..{2}".format(
                output, cam, img_fmt)
            outputs.append(renderlayer.outputFilename)
        return outputs<|MERGE_RESOLUTION|>--- conflicted
+++ resolved
@@ -34,8 +34,6 @@
                 get_current_project_name()
             )
 
-<<<<<<< HEAD
-=======
     def set_render_camera(self, selection):
         for sel in selection:
             # to avoid Attribute Error from pymxs wrapper
@@ -47,7 +45,6 @@
             if not found:
                 raise RuntimeError("Active Camera not found")
 
->>>>>>> 8aee7d0c
     def render_output(self, container):
         folder = rt.maxFilePath
         # hard-coded, should be customized in the setting
