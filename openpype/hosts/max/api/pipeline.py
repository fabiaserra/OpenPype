# -*- coding: utf-8 -*-
"""Pipeline tools for OpenPype Houdini integration."""
import os
import logging
from operator import attrgetter

import json

from openpype.host import HostBase, IWorkfileHost, ILoadHost, IPublishHost
import pyblish.api
from openpype.pipeline import (
    register_creator_plugin_path,
    register_loader_plugin_path,
    AVALON_CONTAINER_ID,
)
from openpype.hosts.max.api.menu import OpenPypeMenu
from openpype.hosts.max.api import lib
from openpype.hosts.max import MAX_HOST_DIR

from pymxs import runtime as rt  # noqa

log = logging.getLogger("openpype.hosts.max")

PLUGINS_DIR = os.path.join(MAX_HOST_DIR, "plugins")
PUBLISH_PATH = os.path.join(PLUGINS_DIR, "publish")
LOAD_PATH = os.path.join(PLUGINS_DIR, "load")
CREATE_PATH = os.path.join(PLUGINS_DIR, "create")
INVENTORY_PATH = os.path.join(PLUGINS_DIR, "inventory")


class MaxHost(HostBase, IWorkfileHost, ILoadHost, IPublishHost):

    name = "max"
    menu = None

    def __init__(self):
        super(MaxHost, self).__init__()
        self._op_events = {}
        self._has_been_setup = False

    def install(self):
        pyblish.api.register_host("max")

        pyblish.api.register_plugin_path(PUBLISH_PATH)
        register_loader_plugin_path(LOAD_PATH)
        register_creator_plugin_path(CREATE_PATH)

        # self._register_callbacks()
        self.menu = OpenPypeMenu()

        self._has_been_setup = True

        def context_setting():
            return lib.set_context_setting()

        rt.callbacks.addScript(rt.Name('systemPostNew'),
                               context_setting)

    def has_unsaved_changes(self):
        # TODO: how to get it from 3dsmax?
        return True

    def get_workfile_extensions(self):
        return [".max"]

    def save_workfile(self, dst_path=None):
        rt.saveMaxFile(dst_path)
        return dst_path

    def open_workfile(self, filepath):
        rt.checkForSave()
        rt.loadMaxFile(filepath)
        return filepath

    def get_current_workfile(self):
        return os.path.join(rt.maxFilePath, rt.maxFileName)

    def get_containers(self):
        return ls()

    def _register_callbacks(self):
        rt.callbacks.removeScripts(id=rt.name("OpenPypeCallbacks"))

        rt.callbacks.addScript(
            rt.Name("postLoadingMenus"),
            self._deferred_menu_creation, id=rt.Name('OpenPypeCallbacks'))

    def _deferred_menu_creation(self):
        self.log.info("Building menu ...")
        self.menu = OpenPypeMenu()

    @staticmethod
    def create_context_node():
        """Helper for creating context holding node."""

        root_scene = rt.rootScene

        create_attr_script = ("""
attributes "OpenPypeContext"
(
    parameters main rollout:params
    (
        context type: #string
    )

    rollout params "OpenPype Parameters"
    (
        editText editTextContext "Context" type: #string
    )
)
        """)

        attr = rt.execute(create_attr_script)
        rt.custAttributes.add(root_scene, attr)

        return root_scene.OpenPypeContext.context

    def update_context_data(self, data, changes):
        try:
            _ = rt.rootScene.OpenPypeContext.context
        except AttributeError:
            # context node doesn't exists
            self.create_context_node()

        rt.rootScene.OpenPypeContext.context = json.dumps(data)

    def get_context_data(self):
        try:
            context = rt.rootScene.OpenPypeContext.context
        except AttributeError:
            # context node doesn't exists
            context = self.create_context_node()
        if not context:
            context = "{}"
        return json.loads(context)

    def save_file(self, dst_path=None):
        # Force forwards slashes to avoid segfault
        dst_path = dst_path.replace("\\", "/")
        rt.saveMaxFile(dst_path)


def ls() -> list:
    """Get all OpenPype instances."""
    objs = rt.objects
    containers = [
        obj for obj in objs
        if rt.getUserProp(obj, "id") == AVALON_CONTAINER_ID
    ]

    for container in sorted(containers, key=attrgetter("name")):
        yield lib.read(container)


def containerise(name: str, nodes: list, context,
                 namespace=None, loader=None, suffix="_CON"):
    data = {
        "schema": "openpype:container-2.0",
        "id": AVALON_CONTAINER_ID,
        "name": name,
        "namespace": namespace or "",
        "loader": loader,
        "representation": context["representation"]["_id"],
    }

    container_name = f"{namespace}:{name}{suffix}"
    container = rt.container(name=container_name)
    for node in nodes:
        node.Parent = container

    if not lib.imprint(container_name, data):
        print(f"imprinting of {container_name} failed.")
<<<<<<< HEAD
    return container
=======
    return container


def load_custom_attribute_data():
    """Re-loading the Openpype/AYON custom parameter built by the creator

    Returns:
        attribute: re-loading the custom OP attributes set in Maxscript
    """
    return rt.Execute(MS_CUSTOM_ATTRIB)


def import_custom_attribute_data(container: str, selections: list):
    """Importing the Openpype/AYON custom parameter built by the creator

    Args:
        container (str): target container which adds custom attributes
        selections (list): nodes to be added into
        group in custom attributes
    """
    attrs = load_custom_attribute_data()
    modifier = rt.EmptyModifier()
    rt.addModifier(container, modifier)
    container.modifiers[0].name = "OP Data"
    rt.custAttributes.add(container.modifiers[0], attrs)
    node_list = []
    sel_list = []
    for i in selections:
        node_ref = rt.NodeTransformMonitor(node=i)
        node_list.append(node_ref)
        sel_list.append(str(i))

    # Setting the property
    rt.setProperty(
        container.modifiers[0].openPypeData,
        "all_handles", node_list)
    rt.setProperty(
        container.modifiers[0].openPypeData,
        "sel_list", sel_list)

def update_custom_attribute_data(container: str, selections: list):
    """Updating the Openpype/AYON custom parameter built by the creator

    Args:
        container (str): target container which adds custom attributes
        selections (list): nodes to be added into
        group in custom attributes
    """
    if container.modifiers[0].name == "OP Data":
        rt.deleteModifier(container, container.modifiers[0])
    import_custom_attribute_data(container, selections)
>>>>>>> 176fc9a9
<|MERGE_RESOLUTION|>--- conflicted
+++ resolved
@@ -170,9 +170,6 @@
 
     if not lib.imprint(container_name, data):
         print(f"imprinting of {container_name} failed.")
-<<<<<<< HEAD
-    return container
-=======
     return container
 
 
@@ -223,5 +220,4 @@
     """
     if container.modifiers[0].name == "OP Data":
         rt.deleteModifier(container, container.modifiers[0])
-    import_custom_attribute_data(container, selections)
->>>>>>> 176fc9a9
+    import_custom_attribute_data(container, selections)