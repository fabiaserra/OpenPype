import os

from maya import cmds

import qargparse

from avalon import api
<<<<<<< HEAD
from avalon.vendor import qargparse
from openpype.pipeline import LegacyCreator
=======
from openpype.api import PypeCreatorMixin
>>>>>>> d2a56ff6

from .pipeline import containerise
from . import lib


def get_reference_node(members, log=None):
    """Get the reference node from the container members
    Args:
        members: list of node names

    Returns:
        str: Reference node name.

    """

    # Collect the references without .placeHolderList[] attributes as
    # unique entries (objects only) and skipping the sharedReferenceNode.
    references = set()
    for ref in cmds.ls(members, exactType="reference", objectsOnly=True):

        # Ignore any `:sharedReferenceNode`
        if ref.rsplit(":", 1)[-1].startswith("sharedReferenceNode"):
            continue

        # Ignore _UNKNOWN_REF_NODE_ (PLN-160)
        if ref.rsplit(":", 1)[-1].startswith("_UNKNOWN_REF_NODE_"):
            continue

        references.add(ref)

    assert references, "No reference node found in container"

    # Get highest reference node (least parents)
    highest = min(references,
                  key=lambda x: len(get_reference_node_parents(x)))

    # Warn the user when we're taking the highest reference node
    if len(references) > 1:
        if not log:
            from openpype.lib import PypeLogger

            log = PypeLogger().get_logger(__name__)

        log.warning("More than one reference node found in "
                    "container, using highest reference node: "
                    "%s (in: %s)", highest, list(references))

    return highest


def get_reference_node_parents(ref):
    """Return all parent reference nodes of reference node

    Args:
        ref (str): reference node.

    Returns:
        list: The upstream parent reference nodes.

    """
    parent = cmds.referenceQuery(ref,
                                 referenceNode=True,
                                 parent=True)
    parents = []
    while parent:
        parents.append(parent)
        parent = cmds.referenceQuery(parent,
                                     referenceNode=True,
                                     parent=True)
    return parents


class Creator(LegacyCreator):
    defaults = ['Main']

    def process(self):
        nodes = list()

        with lib.undo_chunk():
            if (self.options or {}).get("useSelection"):
                nodes = cmds.ls(selection=True)

            instance = cmds.sets(nodes, name=self.name)
            lib.imprint(instance, self.data)

        return instance


class Loader(api.Loader):
    hosts = ["maya"]


class ReferenceLoader(Loader):
    """A basic ReferenceLoader for Maya

    This will implement the basic behavior for a loader to inherit from that
    will containerize the reference and will implement the `remove` and
    `update` logic.

    """

    options = [
        qargparse.Integer(
            "count",
            label="Count",
            default=1,
            min=1,
            help="How many times to load?"
        ),
        qargparse.Double3(
            "offset",
            label="Position Offset",
            help="Offset loaded models for easier selection."
        ),
        qargparse.Boolean(
            "attach_to_root",
            label="Group imported asset",
            default=True,
            help="Should a group be created to encapsulate"
                 " imported representation ?"
        )
    ]

    def load(
        self,
        context,
        name=None,
        namespace=None,
        options=None
    ):
        assert os.path.exists(self.fname), "%s does not exist." % self.fname

        asset = context['asset']
        loaded_containers = []

        count = options.get("count") or 1
        for c in range(0, count):
            namespace = namespace or lib.unique_namespace(
                "{}_{}_".format(asset["name"], context["subset"]["name"]),
                prefix="_" if asset["name"][0].isdigit() else "",
                suffix="_",
            )

            # Offset loaded subset
            if "offset" in options:
                offset = [i * c for i in options["offset"]]
                options["translate"] = offset

            self.log.info(options)

            self.process_reference(
                context=context,
                name=name,
                namespace=namespace,
                options=options
            )

            # Only containerize if any nodes were loaded by the Loader
            nodes = self[:]
            if not nodes:
                return

            ref_node = get_reference_node(nodes, self.log)
            loaded_containers.append(containerise(
                name=name,
                namespace=namespace,
                nodes=[ref_node],
                context=context,
                loader=self.__class__.__name__
            ))

            c += 1
            namespace = None
        return loaded_containers

    def process_reference(self, context, name, namespace, data):
        """To be implemented by subclass"""
        raise NotImplementedError("Must be implemented by subclass")

    def update(self, container, representation):
        from maya import cmds
        from openpype.hosts.maya.api.lib import get_container_members

        node = container["objectName"]

        path = api.get_representation_path(representation)

        # Get reference node from container members
        members = get_container_members(node)
        reference_node = get_reference_node(members, self.log)
        namespace = cmds.referenceQuery(reference_node, namespace=True)

        file_type = {
            "ma": "mayaAscii",
            "mb": "mayaBinary",
            "abc": "Alembic"
        }.get(representation["name"])

        assert file_type, "Unsupported representation: %s" % representation

        assert os.path.exists(path), "%s does not exist." % path

        # Need to save alembic settings and reapply, cause referencing resets
        # them to incoming data.
        alembic_attrs = ["speed", "offset", "cycleType"]
        alembic_data = {}
        if representation["name"] == "abc":
            alembic_nodes = cmds.ls(
                "{}:*".format(namespace), type="AlembicNode"
            )
            if alembic_nodes:
                for attr in alembic_attrs:
                    node_attr = "{}.{}".format(alembic_nodes[0], attr)
                    alembic_data[attr] = cmds.getAttr(node_attr)
            else:
                self.log.debug("No alembic nodes found in {}".format(members))

        try:
            content = cmds.file(path,
                                loadReference=reference_node,
                                type=file_type,
                                returnNewNodes=True)
        except RuntimeError as exc:
            # When changing a reference to a file that has load errors the
            # command will raise an error even if the file is still loaded
            # correctly (e.g. when raising errors on Arnold attributes)
            # When the file is loaded and has content, we consider it's fine.
            if not cmds.referenceQuery(reference_node, isLoaded=True):
                raise

            content = cmds.referenceQuery(reference_node,
                                          nodes=True,
                                          dagPath=True)
            if not content:
                raise

            self.log.warning("Ignoring file read error:\n%s", exc)

        # Reapply alembic settings.
        if representation["name"] == "abc" and alembic_data:
            alembic_nodes = cmds.ls(
                "{}:*".format(namespace), type="AlembicNode"
            )
            if alembic_nodes:
                for attr, value in alembic_data.items():
                    cmds.setAttr("{}.{}".format(alembic_nodes[0], attr), value)

        # Fix PLN-40 for older containers created with Avalon that had the
        # `.verticesOnlySet` set to True.
        if cmds.getAttr("{}.verticesOnlySet".format(node)):
            self.log.info("Setting %s.verticesOnlySet to False", node)
            cmds.setAttr("{}.verticesOnlySet".format(node), False)

        # Remove any placeHolderList attribute entries from the set that
        # are remaining from nodes being removed from the referenced file.
        members = cmds.sets(node, query=True)
        invalid = [x for x in members if ".placeHolderList" in x]
        if invalid:
            cmds.sets(invalid, remove=node)

        # Update metadata
        cmds.setAttr("{}.representation".format(node),
                     str(representation["_id"]),
                     type="string")

    def remove(self, container):
        """Remove an existing `container` from Maya scene

        Deprecated; this functionality is replaced by `api.remove()`

        Arguments:
            container (openpype:container-1.0): Which container
                to remove from scene.

        """

        from maya import cmds

        node = container["objectName"]

        # Assume asset has been referenced
        members = cmds.sets(node, query=True)
        reference_node = get_reference_node(members, self.log)

        assert reference_node, ("Imported container not supported; "
                                "container must be referenced.")

        self.log.info("Removing '%s' from Maya.." % container["name"])

        namespace = cmds.referenceQuery(reference_node, namespace=True)
        fname = cmds.referenceQuery(reference_node, filename=True)
        cmds.file(fname, removeReference=True)

        try:
            cmds.delete(node)
        except ValueError:
            # Already implicitly deleted by Maya upon removing reference
            pass

        try:
            # If container is not automatically cleaned up by May (issue #118)
            cmds.namespace(removeNamespace=namespace,
                           deleteNamespaceContent=True)
        except RuntimeError:
            pass<|MERGE_RESOLUTION|>--- conflicted
+++ resolved
@@ -5,12 +5,7 @@
 import qargparse
 
 from avalon import api
-<<<<<<< HEAD
-from avalon.vendor import qargparse
 from openpype.pipeline import LegacyCreator
-=======
-from openpype.api import PypeCreatorMixin
->>>>>>> d2a56ff6
 
 from .pipeline import containerise
 from . import lib
