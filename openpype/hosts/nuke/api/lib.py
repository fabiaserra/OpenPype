--- conflicted
+++ resolved
@@ -692,17 +692,6 @@
 
 
 def get_nuke_imageio_settings():
-<<<<<<< HEAD
-=======
-    project_imageio = get_project_settings(
-        Context.project_name)["nuke"]["imageio"]
-
-    # backward compatibility for project started before 3.10
-    # those are still having `__legacy__` knob types.
-    if not project_imageio["enabled"]:
-        return get_anatomy_settings(Context.project_name)["imageio"]["nuke"]
-
->>>>>>> 9349a0ae
     return get_project_settings(Context.project_name)["nuke"]["imageio"]
 
 
