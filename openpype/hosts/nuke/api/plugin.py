import nuke
import re
import os
import sys
import six
import random
import string
from collections import OrderedDict, defaultdict
from abc import abstractmethod

from openpype.settings import get_current_project_settings
from openpype.lib import (
    BoolDef,
    EnumDef
)
from openpype.pipeline import (
    LegacyCreator,
    LoaderPlugin,
    CreatorError,
    Creator as NewCreator,
    CreatedInstance,
    get_current_task_name
)
from openpype.lib.transcoding import (
    VIDEO_EXTENSIONS
)
from .lib import (
    INSTANCE_DATA_KNOB,
    Knobby,
    check_subsetname_exists,
    maintained_selection,
    get_avalon_knob_data,
    set_avalon_knob_data,
    add_publish_knob,
    get_nuke_imageio_settings,
    set_node_knobs_from_settings,
    set_node_data,
    get_node_data,
    get_view_process_node,
    get_viewer_config_from_string,
    deprecated,
    get_file_with_name_and_hashes
)
from .pipeline import (
    list_instances,
    remove_instance
)


def _collect_and_cache_nodes(creator):
    key = "openpype.nuke.nodes"
    if key not in creator.collection_shared_data:
        instances_by_identifier = defaultdict(list)
        for item in list_instances():
            _, instance_data = item
            identifier = instance_data["creator_identifier"]
            instances_by_identifier[identifier].append(item)
        creator.collection_shared_data[key] = instances_by_identifier
    return creator.collection_shared_data[key]


class NukeCreatorError(CreatorError):
    pass


class NukeCreator(NewCreator):
    selected_nodes = []

    def pass_pre_attributes_to_instance(
        self,
        instance_data,
        pre_create_data,
        keys=None
    ):
        if not keys:
            keys = pre_create_data.keys()

        creator_attrs = instance_data["creator_attributes"] = {}
        for pass_key in keys:
            creator_attrs[pass_key] = pre_create_data[pass_key]

    def check_existing_subset(self, subset_name):
        """Make sure subset name is unique.

        It search within all nodes recursively
        and checks if subset name is found in
        any node having instance data knob.

        Arguments:
            subset_name (str): Subset name
        """

        for node in nuke.allNodes(recurseGroups=True):
            # make sure testing node is having instance knob
            if INSTANCE_DATA_KNOB not in node.knobs().keys():
                continue
            node_data = get_node_data(node, INSTANCE_DATA_KNOB)

            if not node_data:
                # a node has no instance data
                continue

            # test if subset name is matching
            if node_data.get("subset") == subset_name:
                raise NukeCreatorError(
                    (
                        "A publish instance for '{}' already exists "
                        "in nodes! Please change the variant "
                        "name to ensure unique output."
                    ).format(subset_name)
                )

    def create_instance_node(
        self,
        node_name,
        knobs=None,
        parent=None,
        node_type=None
    ):
        """Create node representing instance.

        Arguments:
            node_name (str): Name of the new node.
            knobs (OrderedDict): node knobs name and values
            parent (str): Name of the parent node.
            node_type (str, optional): Nuke node Class.

        Returns:
            nuke.Node: Newly created instance node.

        """
        node_type = node_type or "NoOp"

        node_knobs = knobs or {}

        # set parent node
        parent_node = nuke.root()
        if parent:
            parent_node = nuke.toNode(parent)

        try:
            with parent_node:
                created_node = nuke.createNode(node_type)
                created_node["name"].setValue(node_name)

                for key, values in node_knobs.items():
                    if key in created_node.knobs():
                        created_node["key"].setValue(values)
        except Exception as _err:
            raise NukeCreatorError("Creating have failed: {}".format(_err))

        return created_node

    def set_selected_nodes(self, pre_create_data):
        if pre_create_data.get("use_selection"):
            self.selected_nodes = nuke.selectedNodes()
            if self.selected_nodes == []:
                raise NukeCreatorError("Creator error: No active selection")
        else:
            self.selected_nodes = []

    def create(self, subset_name, instance_data, pre_create_data):

        # make sure selected nodes are added
        self.set_selected_nodes(pre_create_data)

        # make sure subset name is unique
        self.check_existing_subset(subset_name)

        try:
            instance_node = self.create_instance_node(
                subset_name,
                node_type=instance_data.pop("node_type", None)
            )
            instance = CreatedInstance(
                self.family,
                subset_name,
                instance_data,
                self
            )

            instance.transient_data["node"] = instance_node

            self._add_instance_to_context(instance)

            set_node_data(
                instance_node, INSTANCE_DATA_KNOB, instance.data_to_store())

            return instance

        except Exception as er:
            six.reraise(
                NukeCreatorError,
                NukeCreatorError("Creator error: {}".format(er)),
                sys.exc_info()[2])

    def collect_instances(self):
        cached_instances = _collect_and_cache_nodes(self)
        attr_def_keys = {
            attr_def.key
            for attr_def in self.get_instance_attr_defs()
        }
        attr_def_keys.discard(None)

        for (node, data) in cached_instances[self.identifier]:
            created_instance = CreatedInstance.from_existing(
                data, self
            )
            created_instance.transient_data["node"] = node
            self._add_instance_to_context(created_instance)

            for key in (
                set(created_instance["creator_attributes"].keys())
                - attr_def_keys
            ):
                created_instance["creator_attributes"].pop(key)

    def update_instances(self, update_list):
        for created_inst, changes in update_list:
            instance_node = created_inst.transient_data["node"]

            # update instance node name if subset name changed
            if "subset" in changes.changed_keys:
                instance_node["name"].setValue(
                    changes["subset"].new_value
                )

            # in case node is not existing anymore (user erased it manually)
            try:
                instance_node.fullName()
            except ValueError:
                self.remove_instances([created_inst])
                continue

            set_node_data(
                instance_node,
                INSTANCE_DATA_KNOB,
                created_inst.data_to_store()
            )

    def remove_instances(self, instances):
        for instance in instances:
            remove_instance(instance)
            self._remove_instance_from_context(instance)

    def get_pre_create_attr_defs(self):
        return [
            BoolDef(
                "use_selection",
                default=not self.create_context.headless,
                label="Use selection"
            )
        ]

    def get_creator_settings(self, project_settings, settings_key=None):
        if not settings_key:
            settings_key = self.__class__.__name__
        return project_settings["nuke"]["create"][settings_key]


class NukeWriteCreator(NukeCreator):
    """Add Publishable Write node"""

    identifier = "create_write"
    label = "Create Write"
    family = "write"
    icon = "sign-out"

    def get_linked_knobs(self):
        linked_knobs = []
        if "channels" in self.instance_attributes:
            linked_knobs.append("channels")
        if "ordered" in self.instance_attributes:
            linked_knobs.append("render_order")
        if "use_range_limit" in self.instance_attributes:
            linked_knobs.extend(["___", "first", "last", "use_limit"])

        return linked_knobs

    def integrate_links(self, node, outputs=True):
        # skip if no selection
        if not self.selected_node:
            return

        # collect dependencies
        input_nodes = [self.selected_node]
        dependent_nodes = self.selected_node.dependent() if outputs else []

        # relinking to collected connections
        for i, input in enumerate(input_nodes):
            node.setInput(i, input)

        # make it nicer in graph
        node.autoplace()

        # relink also dependent nodes
        for dep_nodes in dependent_nodes:
            dep_nodes.setInput(0, node)

    def set_selected_nodes(self, pre_create_data):
        if pre_create_data.get("use_selection"):
            selected_nodes = nuke.selectedNodes()
            if selected_nodes == []:
                raise NukeCreatorError("Creator error: No active selection")
            elif len(selected_nodes) > 1:
                NukeCreatorError("Creator error: Select only one camera node")
            self.selected_node = selected_nodes[0]
        else:
            self.selected_node = None

    def get_pre_create_attr_defs(self):
        attr_defs = [
            BoolDef("use_selection", label="Use selection"),
            self._get_render_target_enum()
        ]
        return attr_defs

    def get_instance_attr_defs(self):
        attr_defs = [
            self._get_render_target_enum(),
        ]
        # add reviewable attribute
        if "reviewable" in self.instance_attributes:
            attr_defs.append(self._get_reviewable_bool())

        return attr_defs

    def _get_render_target_enum(self):
        rendering_targets = {
            "local": "Local machine rendering",
            "frames": "Use existing frames"
        }
        if ("farm_rendering" in self.instance_attributes):
            rendering_targets["frames_farm"] = "Use existing frames - farm"
            rendering_targets["farm"] = "Farm rendering"

        return EnumDef(
            "render_target",
            items=rendering_targets,
            label="Render target"
        )

    def _get_reviewable_bool(self):
        return BoolDef(
            "review",
            default=True,
            label="Review"
        )

    def create(self, subset_name, instance_data, pre_create_data):
        # make sure selected nodes are added
        self.set_selected_nodes(pre_create_data)

        # make sure subset name is unique
        self.check_existing_subset(subset_name)

        instance_node = self.create_instance_node(
            subset_name,
            instance_data
        )

        try:
            instance = CreatedInstance(
                self.family,
                subset_name,
                instance_data,
                self
            )

            instance.transient_data["node"] = instance_node

            self._add_instance_to_context(instance)

            set_node_data(
                instance_node, INSTANCE_DATA_KNOB, instance.data_to_store())

            return instance

        except Exception as er:
            six.reraise(
                NukeCreatorError,
                NukeCreatorError("Creator error: {}".format(er)),
                sys.exc_info()[2]
            )

    def apply_settings(self, project_settings):
        """Method called on initialization of plugin to apply settings."""

        # plugin settings
        plugin_settings = self.get_creator_settings(project_settings)

        # individual attributes
        self.instance_attributes = plugin_settings.get(
            "instance_attributes") or self.instance_attributes
        self.prenodes = plugin_settings["prenodes"]
        self.default_variants = plugin_settings.get(
            "default_variants") or self.default_variants
        self.temp_rendering_path_template = (
            plugin_settings.get("temp_rendering_path_template")
            or self.temp_rendering_path_template
        )


class OpenPypeCreator(LegacyCreator):
    """Pype Nuke Creator class wrapper"""
    node_color = "0xdfea5dff"

    def __init__(self, *args, **kwargs):
        super(OpenPypeCreator, self).__init__(*args, **kwargs)
        if check_subsetname_exists(
                nuke.allNodes(),
                self.data["subset"]):
            msg = ("The subset name `{0}` is already used on a node in"
                   "this workfile.".format(self.data["subset"]))
            self.log.error(msg + "\n\nPlease use other subset name!")
            raise NameError("`{0}: {1}".format(__name__, msg))
        return

    def process(self):
        from nukescripts import autoBackdrop

        instance = None

        if (self.options or {}).get("useSelection"):

            nodes = nuke.selectedNodes()
            if not nodes:
                nuke.message("Please select nodes that you "
                             "wish to add to a container")
                return

            elif len(nodes) == 1:
                # only one node is selected
                instance = nodes[0]

        if not instance:
            # Not using selection or multiple nodes selected
            bckd_node = autoBackdrop()
            bckd_node["tile_color"].setValue(int(self.node_color, 16))
            bckd_node["note_font_size"].setValue(24)
            bckd_node["label"].setValue("[{}]".format(self.name))

            instance = bckd_node

        # add avalon knobs
        set_avalon_knob_data(instance, self.data)
        add_publish_knob(instance)

        return instance


def get_instance_group_node_childs(instance):
    """Return list of instance group node children

    Args:
        instance (pyblish.Instance): pyblish instance

    Returns:
        list: [nuke.Node]
    """
    node = instance.data["transientData"]["node"]

    if node.Class() != "Group":
        return

    # collect child nodes
    child_nodes = []
    # iterate all nodes
    for node in nuke.allNodes(group=node):
        # add contained nodes to instance's node list
        child_nodes.append(node)

    return child_nodes


def get_colorspace_from_node(node):
    # Add version data to instance
    colorspace = node["colorspace"].value()

    # remove default part of the string
    if "default (" in colorspace:
        colorspace = re.sub(r"default.\(|\)", "", colorspace)

    return colorspace


def get_review_presets_config():
    settings = get_current_project_settings()
    review_profiles = (
        settings["global"]
        ["publish"]
        ["ExtractReview"]
        ["profiles"]
    )

    outputs = {}
    for profile in review_profiles:
        outputs.update(profile.get("outputs", {}))

    return [str(name) for name, _prop in outputs.items()]


class NukeLoader(LoaderPlugin):
    container_id_knob = "containerId"
    container_id = None

    def reset_container_id(self):
        self.container_id = "".join(random.choice(
            string.ascii_uppercase + string.digits) for _ in range(10))

    def get_container_id(self, node):
        id_knob = node.knobs().get(self.container_id_knob)
        return id_knob.value() if id_knob else None

    def get_members(self, source):
        """Return nodes that has same "containerId" as `source`"""
        source_id = self.get_container_id(source)
        return [node for node in nuke.allNodes(recurseGroups=True)
                if self.get_container_id(node) == source_id
                and node is not source] if source_id else []

    def set_as_member(self, node):
        source_id = self.get_container_id(node)

        if source_id:
            node[self.container_id_knob].setValue(source_id)
        else:
            HIDEN_FLAG = 0x00040000
            _knob = Knobby(
                "String_Knob",
                self.container_id,
                flags=[
                    nuke.READ_ONLY,
                    HIDEN_FLAG
                ])
            knob = _knob.create(self.container_id_knob)
            node.addKnob(knob)

    def clear_members(self, parent_node):
        members = self.get_members(parent_node)

        dependent_nodes = None
        for node in members:
            _depndc = [n for n in node.dependent() if n not in members]
            if not _depndc:
                continue

            dependent_nodes = _depndc
            break

        for member in members:
            self.log.info("removing node: `{}".format(member.name()))
            nuke.delete(member)

        return dependent_nodes


class ExporterReview(object):
    """
    Base class object for generating review data from Nuke

    Args:
        klass (pyblish.plugin): pyblish plugin parent
        instance (pyblish.instance): instance of pyblish context

    """
    data = None
    publish_on_farm = False

    def __init__(self,
                 klass,
                 instance,
                 multiple_presets=True
                 ):

        self.log = klass.log
        self.instance = instance
        self.multiple_presets = multiple_presets
        self.path_in = self.instance.data.get("path", None)
        self.staging_dir = self.instance.data["stagingDir"]
        self.collection = self.instance.data.get("collection", None)
        self.data = {"representations": []}

    def get_file_info(self):
        if self.collection:
            # get path
            self.fname = os.path.basename(
                self.collection.format("{head}{padding}{tail}")
            )
            self.fhead = self.collection.format("{head}")

            # get first and last frame
            self.first_frame = min(self.collection.indexes)
            self.last_frame = max(self.collection.indexes)

<<<<<<< HEAD
            first = self.instance.data.get("frameStartHandle", None)
            if first:
                if first > self.first_frame:
                    self.first_frame = first
=======
            # make sure slate frame is not included
            frame_start_handle = self.instance.data["frameStartHandle"]
            if frame_start_handle > self.first_frame:
                self.first_frame = frame_start_handle

>>>>>>> b739109a
        else:
            self.fname = os.path.basename(self.path_in)
            self.fhead = os.path.splitext(self.fname)[0] + "."
            self.first_frame = self.instance.data["frameStartHandle"]
            self.last_frame = self.instance.data["frameEndHandle"]

        if "#" in self.fhead:
            self.fhead = self.fhead.replace("#", "")[:-1]

    def get_representation_data(
        self, tags=None, range=False,
        custom_tags=None
    ):
        """ Add representation data to self.data

        Args:
            tags (list[str], optional): list of defined tags.
                                        Defaults to None.
            range (bool, optional): flag for adding ranges.
                                    Defaults to False.
            custom_tags (list[str], optional): user inputted custom tags.
                                               Defaults to None.
        """
        add_tags = tags or []
        repre = {
            "name": self.name,
            "ext": self.ext,
            "files": self.file,
            "stagingDir": self.staging_dir,
            "tags": [self.name.replace("_", "-")] + add_tags
        }

        if custom_tags:
            repre["custom_tags"] = custom_tags

        if range:
            repre.update({
                "frameStart": self.first_frame,
                "frameEnd": self.last_frame,
            })

        if self.multiple_presets:
            repre["outputName"] = self.name

        if self.publish_on_farm:
            repre["tags"].append("publish_on_farm")

        self.data["representations"].append(repre)

    def get_imageio_baking_profile(self):
        from . import lib as opnlib
        nuke_imageio = opnlib.get_nuke_imageio_settings()

        # TODO: this is only securing backward compatibility lets remove
        # this once all projects's anatomy are updated to newer config
        if "baking" in nuke_imageio.keys():
            return nuke_imageio["baking"]["viewerProcess"]
        else:
            return nuke_imageio["viewer"]["viewerProcess"]


class ExporterReviewLut(ExporterReview):
    """
    Generator object for review lut from Nuke

    Args:
        klass (pyblish.plugin): pyblish plugin parent
        instance (pyblish.instance): instance of pyblish context


    """
    _temp_nodes = []

    def __init__(self,
                 klass,
                 instance,
                 name=None,
                 ext=None,
                 cube_size=None,
                 lut_size=None,
                 lut_style=None,
                 multiple_presets=True):
        # initialize parent class
        super(ExporterReviewLut, self).__init__(
            klass, instance, multiple_presets)

        # deal with now lut defined in viewer lut
        if hasattr(klass, "viewer_lut_raw"):
            self.viewer_lut_raw = klass.viewer_lut_raw
        else:
            self.viewer_lut_raw = False

        self.name = name or "baked_lut"
        self.ext = ext or "cube"
        self.cube_size = cube_size or 32
        self.lut_size = lut_size or 1024
        self.lut_style = lut_style or "linear"

        # set frame start / end and file name to self
        self.get_file_info()

        self.log.info("File info was set...")

        self.file = self.fhead + self.name + ".{}".format(self.ext)
        self.path = os.path.join(
            self.staging_dir, self.file).replace("\\", "/")

    def clean_nodes(self):
        for node in self._temp_nodes:
            nuke.delete(node)
        self._temp_nodes = []
        self.log.info("Deleted nodes...")

    def generate_lut(self, **kwargs):
        bake_viewer_process = kwargs["bake_viewer_process"]
        bake_viewer_input_process_node = kwargs[
            "bake_viewer_input_process"]

        # ---------- start nodes creation

        # CMSTestPattern
        cms_node = nuke.createNode("CMSTestPattern")
        cms_node["cube_size"].setValue(self.cube_size)
        # connect
        self._temp_nodes.append(cms_node)
        self.previous_node = cms_node

        if bake_viewer_process:
            # Node View Process
            if bake_viewer_input_process_node:
                ipn = get_view_process_node()
                if ipn is not None:
                    # connect
                    ipn.setInput(0, self.previous_node)
                    self._temp_nodes.append(ipn)
                    self.previous_node = ipn
                    self.log.debug(
                        "ViewProcess...   `{}`".format(self._temp_nodes))

            if not self.viewer_lut_raw:
                # OCIODisplay
                dag_node = nuke.createNode("OCIODisplay")
                # connect
                dag_node.setInput(0, self.previous_node)
                self._temp_nodes.append(dag_node)
                self.previous_node = dag_node
                self.log.debug(
                    "OCIODisplay...   `{}`".format(self._temp_nodes))

        # GenerateLUT
        gen_lut_node = nuke.createNode("GenerateLUT")
        gen_lut_node["file"].setValue(self.path)
        gen_lut_node["file_type"].setValue(".{}".format(self.ext))
        gen_lut_node["lut1d"].setValue(self.lut_size)
        gen_lut_node["style1d"].setValue(self.lut_style)
        # connect
        gen_lut_node.setInput(0, self.previous_node)
        self._temp_nodes.append(gen_lut_node)
        # ---------- end nodes creation

        # Export lut file
        nuke.execute(
            gen_lut_node.name(),
            int(self.first_frame),
            int(self.first_frame))

        self.log.info("Exported...")

        # ---------- generate representation data
        self.get_representation_data()

        # ---------- Clean up
        self.clean_nodes()

        return self.data


class ExporterReviewMov(ExporterReview):
    """
    Metaclass for generating review mov files

    Args:
        klass (pyblish.plugin): pyblish plugin parent
        instance (pyblish.instance): instance of pyblish context

    """
    _temp_nodes = {}

    def __init__(self,
                 klass,
                 instance,
                 name=None,
                 ext=None,
                 multiple_presets=True
                 ):
        # initialize parent class
        super(ExporterReviewMov, self).__init__(
            klass, instance, multiple_presets)
        # passing presets for nodes to self
        self.nodes = klass.nodes if hasattr(klass, "nodes") else {}

        # deal with now lut defined in viewer lut
        self.viewer_lut_raw = klass.viewer_lut_raw
        self.write_colorspace = instance.data["colorspace"]

        self.name = name or "baked"
        self.ext = ext or "mov"

        # set frame start / end and file name to self
        self.get_file_info()

        self.log.info("File info was set...")

        self.file = self.fhead + self.name + ".{}".format(self.ext)
        if ".{}".format(self.ext) not in VIDEO_EXTENSIONS:
            filename = get_file_with_name_and_hashes(
                self.path_in, self.name)
            self.file = filename
            if ".{}".format(self.ext) not in self.file:
                original_ext = filename.split(".")[-1]
                self.file = filename.replace(original_ext, ext)

        self.path = os.path.join(
            self.staging_dir, self.file).replace("\\", "/")

    def clean_nodes(self, node_name):
        for node in self._temp_nodes[node_name]:
            nuke.delete(node)
        self._temp_nodes[node_name] = []
        self.log.info("Deleted nodes...")

    def render(self, render_node_name):
        self.log.info("Rendering...  ")
        # Render Write node
        nuke.execute(
            render_node_name,
            int(self.first_frame),
            int(self.last_frame))

        self.log.info("Rendered...")

    def save_file(self):
        import shutil
        with maintained_selection():
            self.log.info("Saving nodes as file...  ")
            # create nk path
            path = os.path.splitext(self.path)[0] + ".nk"
            # save file to the path
            if not os.path.exists(os.path.dirname(path)):
                os.makedirs(os.path.dirname(path))
            shutil.copyfile(self.instance.context.data["currentFile"], path)

        self.log.info("Nodes exported...")
        return path

    def generate_mov(self, farm=False, **kwargs):
        add_tags = []
        self.publish_on_farm = farm
        read_raw = kwargs["read_raw"]
        bake_viewer_process = kwargs["bake_viewer_process"]
        bake_viewer_input_process_node = kwargs[
            "bake_viewer_input_process"]
        viewer_process_override = kwargs[
            "viewer_process_override"]

        baking_view_profile = (
            viewer_process_override or self.get_imageio_baking_profile())

        fps = self.instance.context.data["fps"]

        self.log.debug(">> baking_view_profile   `{}`".format(
            baking_view_profile))

        add_custom_tags = kwargs.get("add_custom_tags", [])

        self.log.info(
            "__ add_custom_tags: `{0}`".format(add_custom_tags))

        subset = self.instance.data["subset"]
        self._temp_nodes[subset] = []

        # Read node
        r_node = nuke.createNode("Read")
        r_node["file"].setValue(self.path_in)
        r_node["first"].setValue(self.first_frame)
        r_node["origfirst"].setValue(self.first_frame)
        r_node["last"].setValue(self.last_frame)
        r_node["origlast"].setValue(self.last_frame)
        r_node["colorspace"].setValue(self.write_colorspace)

        # do not rely on defaults, set explicitly
        # to be sure it is set correctly
        r_node["frame_mode"].setValue("expression")
        r_node["frame"].setValue("")

        if read_raw:
            r_node["raw"].setValue(1)

        # connect to Read node
        self._shift_to_previous_node_and_temp(subset, r_node, "Read...   `{}`")

        # add reformat node
        reformat_nodes_config = kwargs["reformat_nodes_config"]
        if reformat_nodes_config["enabled"]:
            reposition_nodes = reformat_nodes_config["reposition_nodes"]
            for reposition_node in reposition_nodes:
                node_class = reposition_node["node_class"]
                knobs = reposition_node["knobs"]
                node = nuke.createNode(node_class)
                set_node_knobs_from_settings(node, knobs)

                # connect in order
                self._connect_to_above_nodes(
                    node, subset, "Reposition node...   `{}`"
                )
            # append reformated tag
            add_tags.append("reformated")

        # only create colorspace baking if toggled on
        if bake_viewer_process:
            if bake_viewer_input_process_node:
                # View Process node
                ipn = get_view_process_node()
                if ipn is not None:
                    # connect to ViewProcess node
                    self._connect_to_above_nodes(ipn, subset, "ViewProcess...   `{}`")

            if not self.viewer_lut_raw:
                # OCIODisplay
                dag_node = nuke.createNode("OCIODisplay")

                # assign display
                display, viewer = get_viewer_config_from_string(
                    str(baking_view_profile)
                )
                if display:
                    dag_node["display"].setValue(display)

                # assign viewer
                dag_node["view"].setValue(viewer)

                self._connect_to_above_nodes(dag_node, subset, "OCIODisplay...   `{}`")
        # Write node
        write_node = nuke.createNode("Write")
        self.log.debug("Path: {}".format(self.path))
        write_node["file"].setValue(str(self.path))
        write_node["file_type"].setValue(str(self.ext))
        # Knobs `meta_codec` and `mov64_codec` are not available on centos.
        # TODO shouldn't this come from settings on outputs?
        try:
            write_node["meta_codec"].setValue("ap4h")
        except Exception:
            self.log.info("`meta_codec` knob was not found")

        try:
            write_node["mov64_codec"].setValue("ap4h")
            write_node["mov64_fps"].setValue(float(fps))
        except Exception:
            self.log.info("`mov64_codec` knob was not found")

        try:
            write_node["mov64_write_timecode"].setValue(1)
        except Exception:
            self.log.info("`mov64_write_timecode` knob was not found")

        write_node["raw"].setValue(1)
        # connect
        write_node.setInput(0, self.previous_node)
        self._temp_nodes[subset].append(write_node)
        self.log.debug("Write...   `{}`".format(self._temp_nodes[subset]))
        # ---------- end nodes creation

        # ---------- render or save to nk
        if self.publish_on_farm:
            nuke.scriptSave()
            path_nk = self.save_file()
            self.data.update({
                "bakeScriptPath": path_nk,
                "bakeWriteNodeName": write_node.name(),
                "bakeRenderPath": self.path
            })
        else:
            self.render(write_node.name())

        # ---------- generate representation data
        self.get_representation_data(
            tags=["review", "delete"] + add_tags,
            custom_tags=add_custom_tags,
            range=True
        )

        self.log.debug("Representation...   `{}`".format(self.data))

        self.clean_nodes(subset)
        nuke.scriptSave()

        return self.data

    def _shift_to_previous_node_and_temp(self, subset, node, message):
        self._temp_nodes[subset].append(node)
        self.previous_node = node
        self.log.debug(message.format(self._temp_nodes[subset]))

    def _connect_to_above_nodes(self, node, subset, message):
        node.setInput(0, self.previous_node)
        self._shift_to_previous_node_and_temp(subset, node, message)


@deprecated("openpype.hosts.nuke.api.plugin.NukeWriteCreator")
class AbstractWriteRender(OpenPypeCreator):
    """Abstract creator to gather similar implementation for Write creators"""
    name = ""
    label = ""
    hosts = ["nuke"]
    n_class = "Write"
    family = "render"
    icon = "sign-out"
    defaults = ["Main", "Mask"]
    knobs = []
    prenodes = {}

    def __init__(self, *args, **kwargs):
        super(AbstractWriteRender, self).__init__(*args, **kwargs)

        data = OrderedDict()

        data["family"] = self.family
        data["families"] = self.n_class

        for k, v in self.data.items():
            if k not in data.keys():
                data.update({k: v})

        self.data = data
        self.nodes = nuke.selectedNodes()

    def process(self):

        inputs = []
        outputs = []
        instance = nuke.toNode(self.data["subset"])
        selected_node = None

        # use selection
        if (self.options or {}).get("useSelection"):
            nodes = self.nodes

            if not (len(nodes) < 2):
                msg = ("Select only one node. "
                       "The node you want to connect to, "
                       "or tick off `Use selection`")
                self.log.error(msg)
                nuke.message(msg)
                return

            if len(nodes) == 0:
                msg = (
                    "No nodes selected. Please select a single node to connect"
                    " to or tick off `Use selection`"
                )
                self.log.error(msg)
                nuke.message(msg)
                return

            selected_node = nodes[0]
            inputs = [selected_node]
            outputs = selected_node.dependent()

            if instance:
                if (instance.name() in selected_node.name()):
                    selected_node = instance.dependencies()[0]

        # if node already exist
        if instance:
            # collect input / outputs
            inputs = instance.dependencies()
            outputs = instance.dependent()
            selected_node = inputs[0]
            # remove old one
            nuke.delete(instance)

        # recreate new
        write_data = {
            "nodeclass": self.n_class,
            "families": [self.family],
            "avalon": self.data,
            "subset": self.data["subset"],
            "knobs": self.knobs
        }

        # add creator data
        creator_data = {"creator": self.__class__.__name__}
        self.data.update(creator_data)
        write_data.update(creator_data)

        write_node = self._create_write_node(
            selected_node,
            inputs,
            outputs,
            write_data
        )

        # relinking to collected connections
        for i, input in enumerate(inputs):
            write_node.setInput(i, input)

        write_node.autoplace()

        for output in outputs:
            output.setInput(0, write_node)

        write_node = self._modify_write_node(write_node)

        return write_node

    def is_legacy(self):
        """Check if it needs to run legacy code

        In case where `type` key is missing in single
        knob it is legacy project anatomy.

        Returns:
            bool: True if legacy
        """
        imageio_nodes = get_nuke_imageio_settings()["nodes"]
        node = imageio_nodes["requiredNodes"][0]
        if "type" not in node["knobs"][0]:
            # if type is not yet in project anatomy
            return True
        elif next(iter(
            _k for _k in node["knobs"]
            if _k.get("type") == "__legacy__"
        ), None):
            # in case someone re-saved anatomy
            # with old configuration
            return True

    @abstractmethod
    def _create_write_node(self, selected_node, inputs, outputs, write_data):
        """Family dependent implementation of Write node creation

        Args:
            selected_node (nuke.Node)
            inputs (list of nuke.Node) - input dependencies (what is connected)
            outputs (list of nuke.Node) - output dependencies
            write_data (dict) - values used to fill Knobs
        Returns:
            node (nuke.Node): group node with  data as Knobs
        """
        pass

    @abstractmethod
    def _modify_write_node(self, write_node):
        """Family dependent modification of created 'write_node'

        Returns:
            node (nuke.Node): group node with data as Knobs
        """
        pass


def convert_to_valid_instaces():
    """ Check and convert to latest publisher instances

    Also save as new minor version of workfile.
    """
    def family_to_identifier(family):
        mapping = {
            "render": "create_write_render",
            "prerender": "create_write_prerender",
            "still": "create_write_image",
            "model": "create_model",
            "camera": "create_camera",
            "nukenodes": "create_backdrop",
            "gizmo": "create_gizmo",
            "source": "create_source"

        }
        return mapping[family]

    from openpype.hosts.nuke.api import workio

    task_name = get_current_task_name()

    # save into new workfile
    current_file = workio.current_file()

    # add file suffex if not
    if "_publisherConvert" not in current_file:
        new_workfile = (
            current_file[:-3]
            + "_publisherConvert"
            + current_file[-3:]
        )
    else:
        new_workfile = current_file

    path = new_workfile.replace("\\", "/")
    nuke.scriptSaveAs(new_workfile, overwrite=1)
    nuke.Root()["name"].setValue(path)
    nuke.Root()["project_directory"].setValue(os.path.dirname(path))
    nuke.Root().setModified(False)

    _remove_old_knobs(nuke.Root())

    # loop all nodes and convert
    for node in nuke.allNodes(recurseGroups=True):
        transfer_data = {
            "creator_attributes": {}
        }
        creator_attr = transfer_data["creator_attributes"]

        if node.Class() in ["Viewer", "Dot"]:
            continue

        if get_node_data(node, INSTANCE_DATA_KNOB):
            continue

        # get data from avalon knob
        avalon_knob_data = get_avalon_knob_data(
            node, ["avalon:", "ak:"])

        if not avalon_knob_data:
            continue

        if avalon_knob_data["id"] != "pyblish.avalon.instance":
            continue

        transfer_data.update({
            k: v for k, v in avalon_knob_data.items()
            if k not in ["families", "creator"]
        })

        transfer_data["task"] = task_name

        family = avalon_knob_data["family"]
        # establish families
        families_ak = avalon_knob_data.get("families", [])

        if "suspend_publish" in node.knobs():
            creator_attr["suspended_publish"] = (
                node["suspend_publish"].value())

        # get review knob value
        if "review" in node.knobs():
            creator_attr["review"] = (
                node["review"].value())

        if "publish" in node.knobs():
            transfer_data["active"] = (
                node["publish"].value())

        # add idetifier
        transfer_data["creator_identifier"] = family_to_identifier(family)

        # Add all nodes in group instances.
        if node.Class() == "Group":
            # only alter families for render family
            if families_ak and "write" in families_ak.lower():
                target = node["render"].value()
                if target == "Use existing frames":
                    creator_attr["render_target"] = "frames"
                elif target == "Local":
                    # Local rendering
                    creator_attr["render_target"] = "local"
                elif target == "On farm":
                    # Farm rendering
                    creator_attr["render_target"] = "farm"

                if "deadlinePriority" in node.knobs():
                    transfer_data["farm_priority"] = (
                        node["deadlinePriority"].value())
                if "deadlineChunkSize" in node.knobs():
                    creator_attr["farm_chunk"] = (
                        node["deadlineChunkSize"].value())
                if "deadlineConcurrentTasks" in node.knobs():
                    creator_attr["farm_concurrency"] = (
                        node["deadlineConcurrentTasks"].value())

        _remove_old_knobs(node)

        # add new instance knob with transfer data
        set_node_data(
            node, INSTANCE_DATA_KNOB, transfer_data)

    nuke.scriptSave()


def _remove_old_knobs(node):
    remove_knobs = [
        "review", "publish", "render", "suspend_publish", "warn", "divd",
        "OpenpypeDataGroup", "OpenpypeDataGroup_End", "deadlinePriority",
        "deadlineChunkSize", "deadlineConcurrentTasks", "Deadline"
    ]
    print(node.name())

    # remove all old knobs
    for knob in node.allKnobs():
        try:
            if knob.name() in remove_knobs:
                node.removeKnob(knob)
            elif "avalon" in knob.name():
                node.removeKnob(knob)
        except ValueError:
            pass<|MERGE_RESOLUTION|>--- conflicted
+++ resolved
@@ -593,18 +593,11 @@
             self.first_frame = min(self.collection.indexes)
             self.last_frame = max(self.collection.indexes)
 
-<<<<<<< HEAD
-            first = self.instance.data.get("frameStartHandle", None)
-            if first:
-                if first > self.first_frame:
-                    self.first_frame = first
-=======
             # make sure slate frame is not included
             frame_start_handle = self.instance.data["frameStartHandle"]
             if frame_start_handle > self.first_frame:
                 self.first_frame = frame_start_handle
 
->>>>>>> b739109a
         else:
             self.fname = os.path.basename(self.path_in)
             self.fhead = os.path.splitext(self.fname)[0] + "."
