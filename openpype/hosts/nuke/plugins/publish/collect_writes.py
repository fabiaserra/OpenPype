import os
import nuke
import pyblish.api
from openpype.hosts.nuke import api as napi
from openpype.pipeline import publish


class CollectNukeWrites(pyblish.api.InstancePlugin,
                        publish.ColormanagedPyblishPluginMixin):
    """Collect all write nodes."""

    order = pyblish.api.CollectorOrder + 0.0021
    label = "Collect Writes"
    hosts = ["nuke", "nukeassist"]
    families = ["render", "prerender", "image"]

    # cache
    _write_nodes = {}
    _frame_ranges = {}

    def process(self, instance):

        ### Starts Alkemy-X Override ###
        publish_node = instance.data["transientData"]["node"]
        ### Ends Alkemy-X Override ###

        render_target = instance.data["render_target"]

<<<<<<< HEAD
        # add targeted family to families
        instance.data["families"].append(
            "{}.{}".format(family, render_target)
        )
        self.log.debug("Appending render target to families: {}.{}".format(
            family, render_target)
        )
        if instance.data.get("review"):
            instance.data["families"].append("review")

        ### Starts Alkemy-X Override ###
        # only append 'client_review' family if client_review checkbox is enabled
        if instance.data.get("client_review"):
            instance.data["families"].append("client_review")

        # only append 'client_final' family if client_final checkbox is enabled
        if instance.data.get("client_final"):
            instance.data["families"].append("client_final")

        if publish_node.Class() == "Group":
            child_nodes = napi.get_instance_group_node_childs(instance)
            instance.data["transientData"]["childNodes"] = child_nodes

            write_node = None
            for x in child_nodes:
                if x.Class() == "Write":
                    write_node = x

        elif publish_node.Class() == "Write":
            write_node = publish_node
        ### Ends Alkemy-X Override ###
=======
        write_node = self._write_node_helper(instance)
>>>>>>> 71954790

        if write_node is None:
            self.log.warning(
                "Created node '{}' is missing write node!".format(
                    ### Starts Alkemy-X Override ###
                    publish_node.name()
                    ### Ends Alkemy-X Override ###
                )
            )
            return

        # get colorspace and add to version data
        colorspace = napi.get_colorspace_from_node(write_node)

        if render_target == "frames":
            self._set_existing_files_data(instance, colorspace)

        elif render_target == "frames_farm":
            collected_frames = self._set_existing_files_data(
                instance, colorspace)

            self._set_expected_files(instance, collected_frames)

            self._add_farm_instance_data(instance)

        elif render_target == "farm":
            self._add_farm_instance_data(instance)

        # set additional instance data
        self._set_additional_instance_data(instance, render_target, colorspace)

    def _set_existing_files_data(self, instance, colorspace):
        """Set existing files data to instance data.

        Args:
            instance (pyblish.api.Instance): pyblish instance
            colorspace (str): colorspace

        Returns:
            list: collected frames
        """
        collected_frames = self._get_collected_frames(instance)

        representation = self._get_existing_frames_representation(
            instance, collected_frames
        )

        # inject colorspace data
        self.set_representation_colorspace(
            representation, instance.context,
            colorspace=colorspace
        )

        instance.data["representations"].append(representation)

        return collected_frames

    def _set_expected_files(self, instance, collected_frames):
        """Set expected files to instance data.

        Args:
            instance (pyblish.api.Instance): pyblish instance
            collected_frames (list): collected frames
        """
        write_node = self._write_node_helper(instance)

        write_file_path = nuke.filename(write_node)
        output_dir = os.path.dirname(write_file_path)

        instance.data["expectedFiles"] = [
            os.path.join(output_dir, source_file)
            for source_file in collected_frames
        ]

    def _get_frame_range_data(self, instance):
        """Get frame range data from instance.

        Args:
            instance (pyblish.api.Instance): pyblish instance

        Returns:
            tuple: first_frame, last_frame
        """

        instance_name = instance.data["name"]

        if self._frame_ranges.get(instance_name):
            # return cashed write node
            return self._frame_ranges[instance_name]

        write_node = self._write_node_helper(instance)

        # Get frame range from workfile
        first_frame = int(nuke.root()["first_frame"].getValue())
        last_frame = int(nuke.root()["last_frame"].getValue())

        # Get frame range from write node if activated
        if write_node["use_limit"].getValue():
            first_frame = int(write_node["first"].getValue())
            last_frame = int(write_node["last"].getValue())

        # add to cache
        self._frame_ranges[instance_name] = (first_frame, last_frame)

        return first_frame, last_frame

    def _set_additional_instance_data(
        self, instance, render_target, colorspace
    ):
        """Set additional instance data.

<<<<<<< HEAD
        if render_target in ["frames", "farm_frames"]:
            representation = {
                'name': ext,
                'ext': ext,
                "stagingDir": output_dir,
                ### Starts Alkemy-X Override ###
                # Hard-code the tags as we want to extract a review out
                # of the rendered frames and add that as part of the SG
                # review
                "tags": ["shotgridreview", "review"]
                ### Ends Alkemy-X Override ###
            }

            # get file path knob
            node_file_knob = write_node["file"]
            # list file paths based on input frames
            expected_paths = list(sorted({
                node_file_knob.evaluate(frame)
                for frame in range(first_frame, last_frame + 1)
            }))

            # convert only to base names
            expected_filenames = [
                os.path.basename(filepath)
                for filepath in expected_paths
            ]

            # make sure files are existing at folder
            collected_frames = [
                filename
                for filename in os.listdir(output_dir)
                if filename in expected_filenames
            ]

            if collected_frames:
                collected_frames_len = len(collected_frames)
                frame_start_str = "%0{}d".format(
                    len(str(last_frame))) % first_frame
                representation['frameStart'] = frame_start_str

                # in case slate is expected and not yet rendered
                self.log.debug("_ frame_length: {}".format(frame_length))
                self.log.debug("_ collected_frames_len: {}".format(
                    collected_frames_len))

                # this will only run if slate frame is not already
                # rendered from previews publishes
                if (
                    "slate" in families
                    and frame_length == collected_frames_len
                    and family == "render"
                ):
                    frame_slate_str = (
                        "{{:0{}d}}".format(len(str(last_frame)))
                    ).format(first_frame - 1)

                    slate_frame = collected_frames[0].replace(
                        frame_start_str, frame_slate_str)
                    collected_frames.insert(0, slate_frame)

                if collected_frames_len == 1:
                    representation['files'] = collected_frames.pop()
                else:
                    representation['files'] = collected_frames

                # inject colorspace data
                self.set_representation_colorspace(
                    representation, instance.context,
                    colorspace=colorspace
                )
=======
        Args:
            instance (pyblish.api.Instance): pyblish instance
            render_target (str): render target
            colorspace (str): colorspace
        """
        family = instance.data["family"]

        # add targeted family to families
        instance.data["families"].append(
            "{}.{}".format(family, render_target)
        )
        self.log.debug("Appending render target to families: {}.{}".format(
            family, render_target)
        )
>>>>>>> 71954790

        write_node = self._write_node_helper(instance)

<<<<<<< HEAD
            if render_target == "farm_frames":
                # Farm rendering
                instance.data["toBeRenderedOn"] = "deadline"
                instance.data["transfer"] = False
                instance.data["farm"] = True # to skip integrate
                self.log.info("Farm rendering ON ...")

                self.log.info(
                    "Adding collected files %s to expectedFiles instance.data",
                    collected_frames
                )
                if "expectedFiles" not in instance.data:
                    instance.data["expectedFiles"] = []
                    for source_file in collected_frames:
                        instance.data["expectedFiles"].append(os.path.join(output_dir, source_file))

        elif render_target == "farm":
            farm_keys = ["farm_chunk", "farm_priority", "farm_concurrency"]
            for key in farm_keys:
                # Skip if key is not in creator attributes
                if key not in creator_attributes:
                    continue
                # Add farm attributes to instance
                instance.data[key] = creator_attributes[key]

            # Farm rendering
            instance.data["transfer"] = False
            instance.data["farm"] = True
            self.log.info("Farm rendering ON ...")
=======
        # Determine defined file type
        ext = write_node["file_type"].value()

        # get frame range data
        handle_start = instance.context.data["handleStart"]
        handle_end = instance.context.data["handleEnd"]
        first_frame, last_frame = self._get_frame_range_data(instance)

        # get output paths
        write_file_path = nuke.filename(write_node)
        output_dir = os.path.dirname(write_file_path)
>>>>>>> 71954790

        # TODO: remove this when we have proper colorspace support
        version_data = {
            "colorspace": colorspace
        }

        instance.data.update({
            "versionData": version_data,
            "path": write_file_path,
            "outputDir": output_dir,
            "ext": ext,
            "colorspace": colorspace
        })

        if family == "render":
            instance.data.update({
                "handleStart": handle_start,
                "handleEnd": handle_end,
                "frameStart": first_frame + handle_start,
                "frameEnd": last_frame - handle_end,
                "frameStartHandle": first_frame,
                "frameEndHandle": last_frame,
            })
        else:
            instance.data.update({
                "handleStart": 0,
                "handleEnd": 0,
                "frameStart": first_frame,
                "frameEnd": last_frame,
                "frameStartHandle": first_frame,
                "frameEndHandle": last_frame,
            })


        # TODO temporarily set stagingDir as persistent for backward
        # compatibility. This is mainly focused on `renders`folders which
        # were previously not cleaned up (and could be used in read notes)
        # this logic should be removed and replaced with custom staging dir
        instance.data["stagingDir_persistent"] = True

    def _write_node_helper(self, instance):
        """Helper function to get write node from instance.

        Also sets instance transient data with child nodes.

        Args:
            instance (pyblish.api.Instance): pyblish instance

        Returns:
            nuke.Node: write node
        """
        instance_name = instance.data["name"]

        if self._write_nodes.get(instance_name):
            # return cashed write node
            return self._write_nodes[instance_name]

        # get all child nodes from group node
        child_nodes = napi.get_instance_group_node_childs(instance)

        # set child nodes to instance transient data
        instance.data["transientData"]["childNodes"] = child_nodes

        write_node = None
        for node_ in child_nodes:
            if node_.Class() == "Write":
                write_node = node_

        if write_node:
            # for slate frame extraction
            instance.data["transientData"]["writeNode"] = write_node
            # add to cache
            self._write_nodes[instance_name] = write_node

            return self._write_nodes[instance_name]

    def _get_existing_frames_representation(
        self,
        instance,
        collected_frames
    ):
        """Get existing frames representation.

        Args:
            instance (pyblish.api.Instance): pyblish instance
            collected_frames (list): collected frames

        Returns:
            dict: representation
        """

        first_frame, last_frame = self._get_frame_range_data(instance)

        write_node = self._write_node_helper(instance)

        write_file_path = nuke.filename(write_node)
        output_dir = os.path.dirname(write_file_path)

        # Determine defined file type
        ext = write_node["file_type"].value()

        representation = {
            "name": ext,
            "ext": ext,
            "stagingDir": output_dir,
            "tags": []
        }

        frame_start_str = self._get_frame_start_str(first_frame, last_frame)

        representation['frameStart'] = frame_start_str

        # set slate frame
        collected_frames = self._add_slate_frame_to_collected_frames(
            instance,
            collected_frames,
            first_frame,
            last_frame
        )

        if len(collected_frames) == 1:
            representation['files'] = collected_frames.pop()
        else:
            representation['files'] = collected_frames

        return representation

    def _get_frame_start_str(self, first_frame, last_frame):
        """Get frame start string.

        Args:
            first_frame (int): first frame
            last_frame (int): last frame

        Returns:
            str: frame start string
        """
        # convert first frame to string with padding
        return (
            "{{:0{}d}}".format(len(str(last_frame)))
        ).format(first_frame)

    def _add_slate_frame_to_collected_frames(
        self,
        instance,
        collected_frames,
        first_frame,
        last_frame
    ):
        """Add slate frame to collected frames.

        Args:
            instance (pyblish.api.Instance): pyblish instance
            collected_frames (list): collected frames
            first_frame (int): first frame
            last_frame (int): last frame

        Returns:
            list: collected frames
        """
        frame_start_str = self._get_frame_start_str(first_frame, last_frame)
        frame_length = int(last_frame - first_frame + 1)

        # this will only run if slate frame is not already
        # rendered from previews publishes
        if (
            "slate" in instance.data["families"]
            and frame_length == len(collected_frames)
        ):
            frame_slate_str = self._get_frame_start_str(
                first_frame - 1,
                last_frame
            )

            slate_frame = collected_frames[0].replace(
                frame_start_str, frame_slate_str)
            collected_frames.insert(0, slate_frame)

        return collected_frames

    def _add_farm_instance_data(self, instance):
        """Add farm publishing related instance data.

        Args:
            instance (pyblish.api.Instance): pyblish instance
        """

        # make sure rendered sequence on farm will
        # be used for extract review
        if not instance.data.get("review"):
            instance.data["useSequenceForReview"] = False

        # Farm rendering
        instance.data.update({
            "transfer": False,
            "farm": True  # to skip integrate
        })
        self.log.info("Farm rendering ON ...")

    def _get_collected_frames(self, instance):
        """Get collected frames.

        Args:
            instance (pyblish.api.Instance): pyblish instance

        Returns:
            list: collected frames
        """

        first_frame, last_frame = self._get_frame_range_data(instance)

        write_node = self._write_node_helper(instance)

        write_file_path = nuke.filename(write_node)
        output_dir = os.path.dirname(write_file_path)

        # get file path knob
        node_file_knob = write_node["file"]
        # list file paths based on input frames
        expected_paths = list(sorted({
            node_file_knob.evaluate(frame)
            for frame in range(first_frame, last_frame + 1)
        }))

        # convert only to base names
        expected_filenames = {
            os.path.basename(filepath)
            for filepath in expected_paths
        }

        # make sure files are existing at folder
        collected_frames = [
            filename
            for filename in os.listdir(output_dir)
            if filename in expected_filenames
        ]

        return collected_frames<|MERGE_RESOLUTION|>--- conflicted
+++ resolved
@@ -25,8 +25,9 @@
         ### Ends Alkemy-X Override ###
 
         render_target = instance.data["render_target"]
-
-<<<<<<< HEAD
+        family = instance.data["family"]
+        families = instance.data["families"]
+
         # add targeted family to families
         instance.data["families"].append(
             "{}.{}".format(family, render_target)
@@ -58,9 +59,6 @@
         elif publish_node.Class() == "Write":
             write_node = publish_node
         ### Ends Alkemy-X Override ###
-=======
-        write_node = self._write_node_helper(instance)
->>>>>>> 71954790
 
         if write_node is None:
             self.log.warning(
@@ -172,78 +170,6 @@
     ):
         """Set additional instance data.
 
-<<<<<<< HEAD
-        if render_target in ["frames", "farm_frames"]:
-            representation = {
-                'name': ext,
-                'ext': ext,
-                "stagingDir": output_dir,
-                ### Starts Alkemy-X Override ###
-                # Hard-code the tags as we want to extract a review out
-                # of the rendered frames and add that as part of the SG
-                # review
-                "tags": ["shotgridreview", "review"]
-                ### Ends Alkemy-X Override ###
-            }
-
-            # get file path knob
-            node_file_knob = write_node["file"]
-            # list file paths based on input frames
-            expected_paths = list(sorted({
-                node_file_knob.evaluate(frame)
-                for frame in range(first_frame, last_frame + 1)
-            }))
-
-            # convert only to base names
-            expected_filenames = [
-                os.path.basename(filepath)
-                for filepath in expected_paths
-            ]
-
-            # make sure files are existing at folder
-            collected_frames = [
-                filename
-                for filename in os.listdir(output_dir)
-                if filename in expected_filenames
-            ]
-
-            if collected_frames:
-                collected_frames_len = len(collected_frames)
-                frame_start_str = "%0{}d".format(
-                    len(str(last_frame))) % first_frame
-                representation['frameStart'] = frame_start_str
-
-                # in case slate is expected and not yet rendered
-                self.log.debug("_ frame_length: {}".format(frame_length))
-                self.log.debug("_ collected_frames_len: {}".format(
-                    collected_frames_len))
-
-                # this will only run if slate frame is not already
-                # rendered from previews publishes
-                if (
-                    "slate" in families
-                    and frame_length == collected_frames_len
-                    and family == "render"
-                ):
-                    frame_slate_str = (
-                        "{{:0{}d}}".format(len(str(last_frame)))
-                    ).format(first_frame - 1)
-
-                    slate_frame = collected_frames[0].replace(
-                        frame_start_str, frame_slate_str)
-                    collected_frames.insert(0, slate_frame)
-
-                if collected_frames_len == 1:
-                    representation['files'] = collected_frames.pop()
-                else:
-                    representation['files'] = collected_frames
-
-                # inject colorspace data
-                self.set_representation_colorspace(
-                    representation, instance.context,
-                    colorspace=colorspace
-                )
-=======
         Args:
             instance (pyblish.api.Instance): pyblish instance
             render_target (str): render target
@@ -258,41 +184,9 @@
         self.log.debug("Appending render target to families: {}.{}".format(
             family, render_target)
         )
->>>>>>> 71954790
 
         write_node = self._write_node_helper(instance)
 
-<<<<<<< HEAD
-            if render_target == "farm_frames":
-                # Farm rendering
-                instance.data["toBeRenderedOn"] = "deadline"
-                instance.data["transfer"] = False
-                instance.data["farm"] = True # to skip integrate
-                self.log.info("Farm rendering ON ...")
-
-                self.log.info(
-                    "Adding collected files %s to expectedFiles instance.data",
-                    collected_frames
-                )
-                if "expectedFiles" not in instance.data:
-                    instance.data["expectedFiles"] = []
-                    for source_file in collected_frames:
-                        instance.data["expectedFiles"].append(os.path.join(output_dir, source_file))
-
-        elif render_target == "farm":
-            farm_keys = ["farm_chunk", "farm_priority", "farm_concurrency"]
-            for key in farm_keys:
-                # Skip if key is not in creator attributes
-                if key not in creator_attributes:
-                    continue
-                # Add farm attributes to instance
-                instance.data[key] = creator_attributes[key]
-
-            # Farm rendering
-            instance.data["transfer"] = False
-            instance.data["farm"] = True
-            self.log.info("Farm rendering ON ...")
-=======
         # Determine defined file type
         ext = write_node["file_type"].value()
 
@@ -304,7 +198,6 @@
         # get output paths
         write_file_path = nuke.filename(write_node)
         output_dir = os.path.dirname(write_file_path)
->>>>>>> 71954790
 
         # TODO: remove this when we have proper colorspace support
         version_data = {
@@ -410,7 +303,7 @@
             "name": ext,
             "ext": ext,
             "stagingDir": output_dir,
-            "tags": []
+            "tags": ["shotgridreview", "review"]
         }
 
         frame_start_str = self._get_frame_start_str(first_frame, last_frame)
