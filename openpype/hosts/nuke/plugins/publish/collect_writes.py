import clique
import glob
import os
import nuke
import pyblish.api
import re
from openpype.hosts.nuke import api as napi
from openpype.tools.utils import paths as path_utils
from openpype.pipeline import publish, PublishXmlValidationError
<<<<<<< HEAD
from openpype.tools.utils import paths as path_utils

=======
from openpype.lib import get_ffprobe_streams, convert_ffprobe_fps_value
>>>>>>> 9dba38f9

class CollectNukeWrites(pyblish.api.InstancePlugin,
                        publish.ColormanagedPyblishPluginMixin):
    """Collect all write nodes."""

    order = pyblish.api.CollectorOrder + 0.0021
    label = "Collect Writes"
    hosts = ["nuke", "nukeassist"]
    families = ["render", "prerender", "image"]

    # cache
    _write_nodes = {}
    _frame_ranges = {}

    def process(self, instance):

        group_node = instance.data["transientData"]["node"]
        render_target = instance.data["render_target"]

        write_node = self._write_node_helper(instance)

        if write_node is None:
            self.log.warning(
                "Created node '{}' is missing write node!".format(
                    group_node.name()
                )
            )
            return

        # get colorspace and add to version data
        colorspace = napi.get_colorspace_from_node(write_node)

        if render_target == "frames":
            self._set_existing_files_data(instance, colorspace)

        elif render_target == "frames_farm":
            collected_frames = self._set_existing_files_data(
                instance, colorspace)

            self._set_expected_files(instance, collected_frames)

            self._add_farm_instance_data(instance)

        elif render_target == "farm":
            self._add_farm_instance_data(instance)

        # set additional instance data
        self._set_additional_instance_data(instance, render_target, colorspace)

    def _set_existing_files_data(self, instance, colorspace):
        """Set existing files data to instance data.

        Args:
            instance (pyblish.api.Instance): pyblish instance
            colorspace (str): colorspace

        Returns:
            list: collected frames
        """
        collected_frames = self._get_collected_frames(instance)

        representation = self._get_existing_frames_representation(
            instance, collected_frames
        )

        # inject colorspace data
        self.set_representation_colorspace(
            representation, instance.context,
            colorspace=colorspace
        )

        instance.data["representations"].append(representation)

        return collected_frames

    def _set_expected_files(self, instance, collected_frames):
        """Set expected files to instance data.

        Args:
            instance (pyblish.api.Instance): pyblish instance
            collected_frames (list): collected frames
        """
        write_node = self._write_node_helper(instance)

        write_file_path = nuke.filename(write_node)
        output_dir = os.path.dirname(write_file_path)

        instance.data["expectedFiles"] = [
            os.path.join(output_dir, source_file)
            for source_file in collected_frames
        ]

    ### Starts Alkemy-X Override ###
    def _set_frame_range_data(self, instance, first_frame, last_frame):
        """Sets frame range data to the class instance. Later during calls
        to get frame range data if instance has frame range it will use the
        stored data instead. This method allows the explicit setting of frame
        range data that may already exist.
        """
        instance_name = instance.data["name"]

        self._frame_ranges[instance_name] = (first_frame, last_frame)
    ### Ends Alkemy-X Override ###

    def _get_frame_range_data(self, instance):
        """Get frame range data from instance.

        Args:
            instance (pyblish.api.Instance): pyblish instance

        Returns:
            tuple: first_frame, last_frame
        """

        instance_name = instance.data["name"]

        if self._frame_ranges.get(instance_name):
            # return cashed write node
            return self._frame_ranges[instance_name]

        write_node = self._write_node_helper(instance)

        # Get frame range from workfile
        first_frame = int(nuke.root()["first_frame"].getValue())
        last_frame = int(nuke.root()["last_frame"].getValue())

        # Get frame range from write node if activated
        if write_node["use_limit"].getValue():
            first_frame = int(write_node["first"].getValue())
            last_frame = int(write_node["last"].getValue())

        # add to cache
        self._frame_ranges[instance_name] = (first_frame, last_frame)

        return first_frame, last_frame

    def _set_additional_instance_data(
        self, instance, render_target, colorspace
    ):
        """Set additional instance data.

        Args:
            instance (pyblish.api.Instance): pyblish instance
            render_target (str): render target
            colorspace (str): colorspace
        """
        family = instance.data["family"]

        # add targeted family to families
        instance.data["families"].append(
            "{}.{}".format(family, render_target)
        )
        self.log.debug("Appending render target to families: {}.{}".format(
            family, render_target)
        )

        write_node = self._write_node_helper(instance)

        # Determine defined file type
        ext = write_node["file_type"].value()

        # get frame range data
        ### Starts Alkemy-X Override ###
        # handle_start = instance.context.data["handleStart"]
        # handle_end = instance.context.data["handleEnd"]
        ### Ends Alkemy-X Override ###
        first_frame, last_frame = self._get_frame_range_data(instance)

        # get output paths
        write_file_path = nuke.filename(write_node)
        output_dir = os.path.dirname(write_file_path)

        # TODO: remove this when we have proper colorspace support
        version_data = {
            "colorspace": colorspace
        }

        instance.data.update({
            "versionData": version_data,
            "path": write_file_path,
            "outputDir": output_dir,
            "ext": ext,
            "colorspace": colorspace
        })

        ### Starts Alkemy-X Override ###
        instance.data.update({
            "handleStart": 0,
            "handleEnd": 0,
            "frameStart": first_frame,
            "frameEnd": last_frame,
            "frameStartHandle": first_frame,
            "frameEndHandle": last_frame,
        })
        ### Ends Alkemy-X Override ###


        # TODO temporarily set stagingDir as persistent for backward
        # compatibility. This is mainly focused on `renders`folders which
        # were previously not cleaned up (and could be used in read notes)
        # this logic should be removed and replaced with custom staging dir
        instance.data["stagingDir_persistent"] = True

    def _write_node_helper(self, instance):
        """Helper function to get write node from instance.

        Also sets instance transient data with child nodes.

        Args:
            instance (pyblish.api.Instance): pyblish instance

        Returns:
            nuke.Node: write node
        """
        instance_name = instance.data["name"]

        if self._write_nodes.get(instance_name):
            # return cashed write node
            return self._write_nodes[instance_name]

        # get all child nodes from group node
        child_nodes = napi.get_instance_group_node_childs(instance)

        # set child nodes to instance transient data
        instance.data["transientData"]["childNodes"] = child_nodes

        if child_nodes:
            write_node = None
            for node_ in child_nodes:
                if node_.Class() == "Write":
                    write_node = node_
        else:
            write_node = instance.data["transientData"]["node"]

        if write_node:
            # for slate frame extraction
            instance.data["transientData"]["writeNode"] = write_node
            # add to cache
            self._write_nodes[instance_name] = write_node

            return self._write_nodes[instance_name]

    def _get_existing_frames_representation(
        self,
        instance,
        collected_frames
    ):
        """Get existing frames representation.

        Args:
            instance (pyblish.api.Instance): pyblish instance
            collected_frames (list): collected frames

        Returns:
            dict: representation
        """

        first_frame, last_frame = self._get_frame_range_data(instance)

        write_node = self._write_node_helper(instance)

        write_file_path = nuke.filename(write_node)
        output_dir = os.path.dirname(write_file_path)

        # Determine defined file type
        ext = write_node["file_type"].value()

        representation = {
            "name": ext,
            "ext": ext,
            "stagingDir": output_dir,
            "tags": []
        }

        frame_start_str = self._get_frame_start_str(first_frame, last_frame)

        representation['frameStart'] = frame_start_str

        # set slate frame
        collected_frames = self._add_slate_frame_to_collected_frames(
            instance,
            collected_frames,
            first_frame,
            last_frame
        )

        if len(collected_frames) == 1:
            ### Starts Alkemy-X Override ###
            representation['files'] = collected_frames[0]
            ### Ends Alkemy-X Override ###
        else:
            representation['files'] = collected_frames

        return representation

    def _get_frame_start_str(self, first_frame, last_frame):
        """Get frame start string.

        Args:
            first_frame (int): first frame
            last_frame (int): last frame

        Returns:
            str: frame start string
        """
        # convert first frame to string with padding
        return (
            "{{:0{}d}}".format(len(str(last_frame)))
        ).format(first_frame)

    def _add_slate_frame_to_collected_frames(
        self,
        instance,
        collected_frames,
        first_frame,
        last_frame
    ):
        """Add slate frame to collected frames.

        Args:
            instance (pyblish.api.Instance): pyblish instance
            collected_frames (list): collected frames
            first_frame (int): first frame
            last_frame (int): last frame

        Returns:
            list: collected frames
        """
        frame_start_str = self._get_frame_start_str(first_frame, last_frame)
        frame_length = int(last_frame - first_frame + 1)

        # this will only run if slate frame is not already
        # rendered from previews publishes
        if (
            "slate" in instance.data["families"]
            and frame_length == len(collected_frames)
        ):
            frame_slate_str = self._get_frame_start_str(
                first_frame - 1,
                last_frame
            )

            slate_frame = collected_frames[0].replace(
                frame_start_str, frame_slate_str)
            collected_frames.insert(0, slate_frame)

        return collected_frames

    def _add_farm_instance_data(self, instance):
        """Add farm publishing related instance data.

        Args:
            instance (pyblish.api.Instance): pyblish instance
        """

        # make sure rendered sequence on farm will
        # be used for extract review
        if not instance.data.get("review"):
            instance.data["useSequenceForReview"] = False

        # Farm rendering
        instance.data.update({
            "transfer": False,
            "farm": True  # to skip integrate
        })
        self.log.info("Farm rendering ON ...")

    def _get_collected_frames(self, instance):
        """Get collected frames.

        Args:
            instance (pyblish.api.Instance): pyblish instance

        Returns:
            list: collected frames
        """
        write_node = self._write_node_helper(instance)

        ### Starts Alkemy-X Override ###
        write_file_path = nuke.filename(write_node)

        # Extension may not match write node file type
        extension = os.path.splitext(write_file_path)[-1]
        output_path_pattern = re.sub(fr"(.*\.)(#+)(\{extension})", r"\1*\3",  write_file_path)
        output_files = glob.glob(output_path_pattern)
        if not output_files:
            raise PublishXmlValidationError(
                self,
                "No frames found on disk to publish matching write node output path",
                formatting_data={
                    "output_path": write_file_path,
                    "write_node_name": write_node.fullName(),
                },
                key="no_render_files"
            )

        first_frame = 1
        last_frame = 1

        collections, remainders = clique.assemble(output_files)
        if collections:
            collected_frame_paths = list(collections[0])
            collection_indexes = list(collections[0].indexes)
            first_frame = collection_indexes[0]
            last_frame = collection_indexes[-1]
        elif remainders:
            collected_frame_paths = [remainders[0]]
            if f".{extension}" in napi.constants.VIDEO_FILE_EXTENSIONS:
                duration = self._get_number_of_frames(collected_frame_paths[0])
                first_frame = 1
                last_frame = duration
            else:
<<<<<<< HEAD
                try:
                    match = path_utils.RE_FRAME_NUMBER.match(remainders[0])
                    if match:
                        first_frame = int(match.group("frame"))
                        last_frame = int(match.group("frame"))
                except ValueError:
                    first_frame = 1
                    last_frame = 1
=======
                match = path_utils.RE_FRAME_NUMBER.match(
                    os.path.basename(remainders[0])
                )
                if match:
                    try:
                        frame = int(match.group("frame"))
                        first_frame = frame
                        last_frame = frame
                    except ValueError:
                        pass
>>>>>>> 9dba38f9

        # Update frame instance frame range with collected frame range
        self._set_frame_range_data(instance, first_frame, last_frame)

        collected_frames = [os.path.basename(frame) for frame in collected_frame_paths]
        self.log.info("Collected frames: %s", collected_frames)
        ### Ends Alkemy-X Override ###
        return collected_frames

    ### Starts Alkemy-X Override ###
    def _get_number_of_frames(self, file_url):
        """Return duration in frames"""
        try:
            streams = get_ffprobe_streams(file_url, self.log)
        except Exception as exc:
            raise AssertionError(
                (
                    'FFprobe couldn\'t read information about input file: "{}".'
                    " Error message: {}"
                ).format(file_url, str(exc))
            )

        first_video_stream = None
        for stream in streams:
            if "width" in stream and "height" in stream:
                first_video_stream = stream
                break

        if first_video_stream:
            nb_frames = stream.get("nb_frames")
            if nb_frames:
                try:
                    return int(nb_frames)
                except ValueError:
                    self.log.warning(
                        "nb_frames {} not convertible".format(nb_frames)
                    )

                    duration = stream.get("duration")
                    frame_rate = convert_ffprobe_fps_value(
                        stream.get("r_frame_rate", "0/0")
                    )
                    self.log.debug(
                        "duration:: {} frame_rate:: {}".format(
                            duration, frame_rate
                        )
                    )
                    try:
                        return float(duration) * float(frame_rate)
                    except ValueError:
                        self.log.warning(
                            "{} or {} cannot be converted".format(
                                duration, frame_rate
                            )
                        )

        self.log.warning("Cannot get number of frames")
        ### Ends Alkemy-X Override ###<|MERGE_RESOLUTION|>--- conflicted
+++ resolved
@@ -7,12 +7,8 @@
 from openpype.hosts.nuke import api as napi
 from openpype.tools.utils import paths as path_utils
 from openpype.pipeline import publish, PublishXmlValidationError
-<<<<<<< HEAD
-from openpype.tools.utils import paths as path_utils
-
-=======
 from openpype.lib import get_ffprobe_streams, convert_ffprobe_fps_value
->>>>>>> 9dba38f9
+
 
 class CollectNukeWrites(pyblish.api.InstancePlugin,
                         publish.ColormanagedPyblishPluginMixin):
@@ -425,16 +421,6 @@
                 first_frame = 1
                 last_frame = duration
             else:
-<<<<<<< HEAD
-                try:
-                    match = path_utils.RE_FRAME_NUMBER.match(remainders[0])
-                    if match:
-                        first_frame = int(match.group("frame"))
-                        last_frame = int(match.group("frame"))
-                except ValueError:
-                    first_frame = 1
-                    last_frame = 1
-=======
                 match = path_utils.RE_FRAME_NUMBER.match(
                     os.path.basename(remainders[0])
                 )
@@ -445,7 +431,6 @@
                         last_frame = frame
                     except ValueError:
                         pass
->>>>>>> 9dba38f9
 
         # Update frame instance frame range with collected frame range
         self._set_frame_range_data(instance, first_frame, last_frame)
