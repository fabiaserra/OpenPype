--- conflicted
+++ resolved
@@ -292,13 +292,10 @@
             "recordFrame": timeline_in,
         }
 
-<<<<<<< HEAD
         print("clip_data", "_" * 50)
         print(media_pool_item.GetName())
         print(clip_data)
 
-=======
->>>>>>> 11d2f275
         # add to timeline
         media_pool.AppendToTimeline([clip_data])
 
