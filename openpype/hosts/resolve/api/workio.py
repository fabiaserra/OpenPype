--- conflicted
+++ resolved
@@ -32,11 +32,8 @@
     response = False
     if name == "Untitled Project":
         response = pm.CreateProject(fname)
-<<<<<<< HEAD
-=======
         # recache new current project after creating new project
         set_current_project()
->>>>>>> 33f2adff
         log.info("New project created: {}".format(response))
         pm.SaveProject()
     elif name != fname:
