--- conflicted
+++ resolved
@@ -31,16 +31,12 @@
         if colorspace_value is None:
             return
 
-<<<<<<< HEAD
-        self.log.debug("Explicit colorspace set to: {}".format(colorspace))
-        instance.data["colorspace"] = colorspace
-=======
         color_data = colorspace.convert_colorspace_enumerator_item(
             colorspace_value, self.config_items)
 
         colorspace_name = self._colorspace_name_by_type(color_data)
         self.log.debug("Explicit colorspace name: {}".format(colorspace_name))
->>>>>>> 900564b5
+        instance.data["colorspace"] = colorspace_name
 
         context = instance.context
         for repre in instance.data.get("representations", {}):
