--- conflicted
+++ resolved
@@ -1,34 +1,14 @@
 # -*- coding: utf-8 -*-
-<<<<<<< HEAD
-from pathlib import Path
-
-import unreal
-
-from openpype.hosts.unreal.api.pipeline import (
-    UNREAL_VERSION,
-    create_folder,
-    get_subsequences,
-=======
 import unreal
 
 from openpype.pipeline import CreatorError
 from openpype.hosts.unreal.api.pipeline import (
     get_subsequences
->>>>>>> fd0b0eb6
 )
 from openpype.hosts.unreal.api.plugin import (
     UnrealAssetCreator
 )
-<<<<<<< HEAD
-from openpype.lib import (
-    UILabelDef,
-    UISeparatorDef,
-    BoolDef,
-    NumberDef
-)
-=======
 from openpype.lib import UILabelDef
->>>>>>> fd0b0eb6
 
 
 class CreateRender(UnrealAssetCreator):
@@ -38,96 +18,8 @@
     label = "Render"
     family = "render"
     icon = "eye"
-<<<<<<< HEAD
-
-    def create_instance(
-            self, instance_data, subset_name, pre_create_data,
-            selected_asset_path, master_seq, master_lvl, seq_data
-    ):
-        instance_data["members"] = [selected_asset_path]
-        instance_data["sequence"] = selected_asset_path
-        instance_data["master_sequence"] = master_seq
-        instance_data["master_level"] = master_lvl
-        instance_data["output"] = seq_data.get('output')
-        instance_data["frameStart"] = seq_data.get('frame_range')[0]
-        instance_data["frameEnd"] = seq_data.get('frame_range')[1]
-
-        super(CreateRender, self).create(
-            subset_name,
-            instance_data,
-            pre_create_data)
-
-    def create_with_new_sequence(
-            self, subset_name, instance_data, pre_create_data
-    ):
-        # If the option to create a new level sequence is selected,
-        # create a new level sequence and a master level.
-
-        root = f"/Game/OpenPype/Sequences"
-
-        # Create a new folder for the sequence in root
-        sequence_dir_name = create_folder(root, subset_name)
-        sequence_dir = f"{root}/{sequence_dir_name}"
-
-        unreal.log_warning(f"sequence_dir: {sequence_dir}")
-
-        # Create the level sequence
-        asset_tools = unreal.AssetToolsHelpers.get_asset_tools()
-        seq = asset_tools.create_asset(
-            asset_name=subset_name,
-            package_path=sequence_dir,
-            asset_class=unreal.LevelSequence,
-            factory=unreal.LevelSequenceFactoryNew())
-
-        seq.set_playback_start(pre_create_data.get("start_frame"))
-        seq.set_playback_end(pre_create_data.get("end_frame"))
-
-        unreal.EditorAssetLibrary.save_asset(seq.get_path_name())
-
-        # Create the master level
-        if UNREAL_VERSION.major >= 5:
-            curr_level = unreal.LevelEditorSubsystem().get_current_level()
-        else:
-            world = unreal.EditorLevelLibrary.get_editor_world()
-            levels = unreal.EditorLevelUtils.get_levels(world)
-            curr_level = levels[0] if len(levels) else None
-            if not curr_level:
-                raise RuntimeError("No level loaded.")
-        curr_level_path = curr_level.get_outer().get_path_name()
-
-        # If the level path does not start with "/Game/", the current
-        # level is a temporary, unsaved level.
-        if curr_level_path.startswith("/Game/"):
-            if UNREAL_VERSION.major >= 5:
-                unreal.LevelEditorSubsystem().save_current_level()
-            else:
-                unreal.EditorLevelLibrary.save_current_level()
-
-        ml_path = f"{sequence_dir}/{subset_name}_MasterLevel"
-
-        if UNREAL_VERSION.major >= 5:
-            unreal.LevelEditorSubsystem().new_level(ml_path)
-        else:
-            unreal.EditorLevelLibrary.new_level(ml_path)
-
-        seq_data = {
-            "sequence": seq,
-            "output": f"{seq.get_name()}",
-            "frame_range": (
-                seq.get_playback_start(),
-                seq.get_playback_end())}
-
-        self.create_instance(
-            instance_data, subset_name, pre_create_data,
-            seq.get_path_name(), seq.get_path_name(), ml_path, seq_data)
-
-    def create_from_existing_sequence(
-            self, subset_name, instance_data, pre_create_data
-    ):
-=======
 
     def create(self, subset_name, instance_data, pre_create_data):
->>>>>>> fd0b0eb6
         ar = unreal.AssetRegistryHelpers.get_asset_registry()
 
         sel_objects = unreal.EditorUtilityLibrary.get_selected_assets()
@@ -135,13 +27,8 @@
             a.get_path_name() for a in sel_objects
             if a.get_class().get_name() == "LevelSequence"]
 
-<<<<<<< HEAD
-        if len(selection) == 0:
-            raise RuntimeError("Please select at least one Level Sequence.")
-=======
         if not selection:
             raise CreatorError("Please select at least one Level Sequence.")
->>>>>>> fd0b0eb6
 
         seq_data = None
 
@@ -155,40 +42,6 @@
                     f"Skipping {selected_asset.get_name()}. It isn't a Level "
                     "Sequence.")
 
-<<<<<<< HEAD
-            if pre_create_data.get("use_hierarchy"):
-                # The asset name is the the third element of the path which
-                # contains the map.
-                # To take the asset name, we remove from the path the prefix
-                # "/Game/OpenPype/" and then we split the path by "/".
-                sel_path = selected_asset_path
-                asset_name = sel_path.replace(
-                    "/Game/OpenPype/", "").split("/")[0]
-
-                search_path = f"/Game/OpenPype/{asset_name}"
-            else:
-                search_path = Path(selected_asset_path).parent.as_posix()
-
-            # Get the master sequence and the master level.
-            # There should be only one sequence and one level in the directory.
-            try:
-                ar_filter = unreal.ARFilter(
-                    class_names=["LevelSequence"],
-                    package_paths=[search_path],
-                    recursive_paths=False)
-                sequences = ar.get_assets(ar_filter)
-                master_seq = sequences[0].get_asset().get_path_name()
-                master_seq_obj = sequences[0].get_asset()
-                ar_filter = unreal.ARFilter(
-                    class_names=["World"],
-                    package_paths=[search_path],
-                    recursive_paths=False)
-                levels = ar.get_assets(ar_filter)
-                master_lvl = levels[0].get_asset().get_path_name()
-            except IndexError:
-                raise RuntimeError(
-                    f"Could not find the hierarchy for the selected sequence.")
-=======
             # The asset name is the third element of the path which
             # contains the map.
             # To take the asset name, we remove from the path the prefix
@@ -211,7 +64,6 @@
                 recursive_paths=False)
             levels = ar.get_assets(ar_filter)
             master_lvl = levels[0].get_asset().get_path_name()
->>>>>>> fd0b0eb6
 
             # If the selected asset is the master sequence, we get its data
             # and then we create the instance for the master sequence.
@@ -227,12 +79,7 @@
                     master_seq_obj.get_playback_start(),
                     master_seq_obj.get_playback_end())}
 
-<<<<<<< HEAD
-            if (selected_asset_path == master_seq or
-                    pre_create_data.get("use_hierarchy")):
-=======
             if selected_asset_path == master_seq:
->>>>>>> fd0b0eb6
                 seq_data = master_seq_data
             else:
                 seq_data_list = [master_seq_data]
@@ -272,58 +119,6 @@
                     "sub-sequence of the master sequence.")
                 continue
 
-<<<<<<< HEAD
-            self.create_instance(
-                instance_data, subset_name, pre_create_data,
-                selected_asset_path, master_seq, master_lvl, seq_data)
-
-    def create(self, subset_name, instance_data, pre_create_data):
-        if pre_create_data.get("create_seq"):
-            self.create_with_new_sequence(
-                subset_name, instance_data, pre_create_data)
-        else:
-            self.create_from_existing_sequence(
-                subset_name, instance_data, pre_create_data)
-
-    def get_pre_create_attr_defs(self):
-        return [
-            UILabelDef(
-                "Select a Level Sequence to render or create a new one."
-            ),
-            BoolDef(
-                "create_seq",
-                label="Create a new Level Sequence",
-                default=False
-            ),
-            UILabelDef(
-                "WARNING: If you create a new Level Sequence, the current\n"
-                "level will be saved and a new Master Level will be created."
-            ),
-            NumberDef(
-                "start_frame",
-                label="Start Frame",
-                default=0,
-                minimum=-999999,
-                maximum=999999
-            ),
-            NumberDef(
-                "end_frame",
-                label="Start Frame",
-                default=150,
-                minimum=-999999,
-                maximum=999999
-            ),
-            UISeparatorDef(),
-            UILabelDef(
-                "The following settings are valid only if you are not\n"
-                "creating a new sequence."
-            ),
-            BoolDef(
-                "use_hierarchy",
-                label="Use Hierarchy",
-                default=False
-            ),
-=======
             instance_data["members"] = [selected_asset_path]
             instance_data["sequence"] = selected_asset_path
             instance_data["master_sequence"] = master_seq
@@ -340,5 +135,4 @@
     def get_pre_create_attr_defs(self):
         return [
             UILabelDef("Select the sequence to render.")
->>>>>>> fd0b0eb6
         ]