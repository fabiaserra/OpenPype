# -*- coding: utf-8 -*-
# flake8: noqa E402
"""OpenPype lib functions."""
# add vendor to sys path based on Python version
import sys
import os
import site
from openpype import PACKAGE_DIR

# Add Python version specific vendor folder
python_version_dir = os.path.join(
    PACKAGE_DIR, "vendor", "python", "python_{}".format(sys.version[0])
)
# Prepend path in sys paths
sys.path.insert(0, python_version_dir)
site.addsitedir(python_version_dir)


from .events import (
    emit_event,
    register_event_callback
)

from .vendor_bin_utils import (
    ToolNotFoundError,
    find_executable,
    get_vendor_bin_path,
    get_oiio_tools_path,
    get_oiio_tool_args,
    get_ffmpeg_tool_path,
<<<<<<< HEAD
    get_chrome_tool_path,
=======
>>>>>>> 7debe12c
    get_ffmpeg_tool_args,
    is_oiio_supported,
)

from .attribute_definitions import (
    AbstractAttrDef,

    UIDef,
    UISeparatorDef,
    UILabelDef,

    UnknownDef,
    NumberDef,
    TextDef,
    EnumDef,
    BoolDef,
    FileDef,
    FileDefItem,
)

from .env_tools import (
    env_value_to_bool,
    get_paths_from_environ,
)

from .terminal import Terminal
from .execute import (
    get_ayon_launcher_args,
    get_openpype_execute_args,
    get_linux_launcher_args,
    execute,
    run_subprocess,
    run_detached_process,
    run_ayon_launcher_process,
    run_openpype_process,
    clean_envs_for_openpype_process,
    path_to_subprocess_arg,
    CREATE_NO_WINDOW
)
from .log import (
    Logger,
)

from .path_templates import (
    merge_dict,
    TemplateMissingKey,
    TemplateUnsolved,
    StringTemplate,
    TemplatesDict,
    FormatObject,
)

from .dateutils import (
    get_datetime_data,
    get_timestamp,
    get_formatted_current_time
)

from .python_module_tools import (
    import_filepath,
    modules_from_path,
    recursive_bases_from_class,
    classes_from_module,
    import_module_from_dirpath,
    is_func_signature_supported,
)

from .profiles_filtering import (
    compile_list_of_regexes,
    filter_profiles
)

from .transcoding import (
    get_transcode_temp_directory,
    should_convert_for_ffmpeg,
    convert_for_ffmpeg,
    convert_input_paths_for_ffmpeg,
    get_ffprobe_data,
    get_ffprobe_streams,
    get_ffmpeg_codec_args,
    get_ffmpeg_format_args,
    convert_ffprobe_fps_value,
    convert_ffprobe_fps_to_float,
)

from .local_settings import (
    IniSettingRegistry,
    JSONSettingRegistry,
    OpenPypeSecureRegistry,
    OpenPypeSettingsRegistry,
    get_local_site_id,
    change_openpype_mongo_url,
    get_openpype_username,
    is_admin_password_required
)

from .applications import (
    ApplicationLaunchFailed,
    ApplictionExecutableNotFound,
    ApplicationNotFound,
    ApplicationManager,

    PreLaunchHook,
    PostLaunchHook,

    EnvironmentPrepData,
    prepare_app_environments,
    prepare_context_environments,
    get_app_environments_for_context,
    apply_project_environments_value
)

from .plugin_tools import (
    prepare_template_data,
    source_hash,
)

from .path_tools import (
    format_file_size,
    collect_frames,
    create_hard_link,
    version_up,
    get_version_from_path,
    get_last_version_from_path,
)

from .openpype_version import (
    op_version_control_available,
    get_openpype_version,
    get_build_version,
    get_expected_version,
    is_running_from_build,
    is_running_staging,
    is_current_version_studio_latest,
    is_current_version_higher_than_expected
)


from .connections import (
    requests_get,
    requests_post
)

terminal = Terminal

__all__ = [
    "emit_event",
    "register_event_callback",

    "get_ayon_launcher_args",
    "get_openpype_execute_args",
    "get_linux_launcher_args",
    "execute",
    "run_subprocess",
    "run_detached_process",
    "run_ayon_launcher_process",
    "run_openpype_process",
    "clean_envs_for_openpype_process",
    "path_to_subprocess_arg",
    "CREATE_NO_WINDOW",

    "env_value_to_bool",
    "get_paths_from_environ",

    "ToolNotFoundError",
    "find_executable",
    "get_vendor_bin_path",
    "get_oiio_tools_path",
    "get_oiio_tool_args",
    "get_ffmpeg_tool_path",
<<<<<<< HEAD
    "get_chrome_tool_path",
=======
>>>>>>> 7debe12c
    "get_ffmpeg_tool_args",
    "is_oiio_supported",

    "AbstractAttrDef",

    "UIDef",
    "UISeparatorDef",
    "UILabelDef",

    "UnknownDef",
    "NumberDef",
    "TextDef",
    "EnumDef",
    "BoolDef",
    "FileDef",
    "FileDefItem",

    "import_filepath",
    "modules_from_path",
    "recursive_bases_from_class",
    "classes_from_module",
    "import_module_from_dirpath",
    "is_func_signature_supported",

    "get_transcode_temp_directory",
    "should_convert_for_ffmpeg",
    "convert_for_ffmpeg",
    "convert_input_paths_for_ffmpeg",
    "get_ffprobe_data",
    "get_ffprobe_streams",
    "get_ffmpeg_codec_args",
    "get_ffmpeg_format_args",
    "convert_ffprobe_fps_value",
    "convert_ffprobe_fps_to_float",

    "IniSettingRegistry",
    "JSONSettingRegistry",
    "OpenPypeSecureRegistry",
    "OpenPypeSettingsRegistry",
    "get_local_site_id",
    "change_openpype_mongo_url",
    "get_openpype_username",
    "is_admin_password_required",

    "ApplicationLaunchFailed",
    "ApplictionExecutableNotFound",
    "ApplicationNotFound",
    "ApplicationManager",
    "PreLaunchHook",
    "PostLaunchHook",
    "EnvironmentPrepData",
    "prepare_app_environments",
    "prepare_context_environments",
    "get_app_environments_for_context",
    "apply_project_environments_value",

    "compile_list_of_regexes",

    "filter_profiles",

    "prepare_template_data",
    "source_hash",

    "format_file_size",
    "collect_frames",
    "create_hard_link",
    "version_up",
    "get_version_from_path",
    "get_last_version_from_path",

    "merge_dict",
    "TemplateMissingKey",
    "TemplateUnsolved",
    "StringTemplate",
    "TemplatesDict",
    "FormatObject",

    "terminal",

    "get_datetime_data",
    "get_formatted_current_time",

    "Logger",

    "op_version_control_available",
    "get_openpype_version",
    "get_build_version",
    "get_expected_version",
    "is_running_from_build",
    "is_running_staging",
    "is_current_version_studio_latest",

    "requests_get",
    "requests_post"
]<|MERGE_RESOLUTION|>--- conflicted
+++ resolved
@@ -26,14 +26,10 @@
     find_executable,
     get_vendor_bin_path,
     get_oiio_tools_path,
-    get_oiio_tool_args,
     get_ffmpeg_tool_path,
-<<<<<<< HEAD
+    get_ffmpeg_tool_args,
     get_chrome_tool_path,
-=======
->>>>>>> 7debe12c
-    get_ffmpeg_tool_args,
-    is_oiio_supported,
+    is_oiio_supported,,
 )
 
 from .attribute_definitions import (
@@ -202,10 +198,7 @@
     "get_oiio_tools_path",
     "get_oiio_tool_args",
     "get_ffmpeg_tool_path",
-<<<<<<< HEAD
     "get_chrome_tool_path",
-=======
->>>>>>> 7debe12c
     "get_ffmpeg_tool_args",
     "is_oiio_supported",
 
