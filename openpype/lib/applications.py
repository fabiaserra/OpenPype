--- conflicted
+++ resolved
@@ -1345,30 +1345,8 @@
 
     # Last workfile path
     last_workfile_path = ""
-<<<<<<< HEAD
-    if data.get("last_workfile_path"):  # to inject explicitly
-        last_workfile_path = data.get("last_workfile_path")
-    else:
-        extensions = avalon.api.HOST_WORKFILE_EXTENSIONS.get(
-            app.host_name
-=======
-    extensions = avalon.api.HOST_WORKFILE_EXTENSIONS.get(
-        app.host_name
-    )
-    if extensions:
-        anatomy = data["anatomy"]
-        # Find last workfile
-        file_template = anatomy.templates[workfile_template_key]["file"]
-        workdir_data.update({
-            "version": 1,
-            "user": get_openpype_username(),
-            "ext": extensions[0]
-        })
-
-        last_workfile_path = avalon.api.last_workfile(
-            workdir, file_template, workdir_data, extensions, True
->>>>>>> b77ff30c
-        )
+    if not data.get("last_workfile_path"):  # to inject explicitly
+        extensions = avalon.api.HOST_WORKFILE_EXTENSIONS.get(app.host_name)
 
         if extensions:
             anatomy = data["anatomy"]
@@ -1383,6 +1361,8 @@
             last_workfile_path = avalon.api.last_workfile(
                 workdir, file_template, workdir_data, extensions, True
             )
+    else:
+        last_workfile_path = data.get("last_workfile_path")
 
     if os.path.exists(last_workfile_path):
         log.debug((
