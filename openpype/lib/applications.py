--- conflicted
+++ resolved
@@ -1923,18 +1923,6 @@
     data["env"]["AVALON_LAST_WORKFILE"] = last_workfile_path
     data["last_workfile_path"] = last_workfile_path
 
-<<<<<<< HEAD
-    ### Starts Alkemy-X Override ###
-    # If last workfile path is found, don't launch workfile tool
-    if start_last_workfile and last_workfile_path:
-        data["env"]["OPENPYPE_WORKFILE_TOOL_ON_START"] = "0"
-        log.debug(
-            "Last workfile path found so workfile tool won't be launched."
-        )
-    ### Ends Alkemy-X Override ###
-
-=======
->>>>>>> 0aaf9f20
 
 def should_start_last_workfile(
     project_name, host_name, task_name, task_type, default_output=False
