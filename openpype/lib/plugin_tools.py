# -*- coding: utf-8 -*-
"""Avalon/Pyblish plugin tools."""
import os
import logging
import re
import json

import warnings
import functools

from openpype.client import get_asset_by_id
from openpype.settings import get_project_settings

from .profiles_filtering import filter_profiles

log = logging.getLogger(__name__)

# Subset name template used when plugin does not have defined any
DEFAULT_SUBSET_TEMPLATE = "{family}{Variant}"


class PluginToolsDeprecatedWarning(DeprecationWarning):
    pass


def deprecated(new_destination):
    """Mark functions as deprecated.

    It will result in a warning being emitted when the function is used.
    """

    func = None
    if callable(new_destination):
        func = new_destination
        new_destination = None

    def _decorator(decorated_func):
        if new_destination is None:
            warning_message = (
                " Please check content of deprecated function to figure out"
                " possible replacement."
            )
        else:
            warning_message = " Please replace your usage with '{}'.".format(
                new_destination
            )

        @functools.wraps(decorated_func)
        def wrapper(*args, **kwargs):
            warnings.simplefilter("always", PluginToolsDeprecatedWarning)
            warnings.warn(
                (
                    "Call to deprecated function '{}'"
                    "\nFunction was moved or removed.{}"
                ).format(decorated_func.__name__, warning_message),
                category=PluginToolsDeprecatedWarning,
                stacklevel=4
            )
            return decorated_func(*args, **kwargs)
        return wrapper

    if func is None:
        return _decorator
    return _decorator(func)


class TaskNotSetError(KeyError):
    def __init__(self, msg=None):
        if not msg:
            msg = "Creator's subset name template requires task name."
        super(TaskNotSetError, self).__init__(msg)


def get_subset_name_with_asset_doc(
    family,
    variant,
    task_name,
    asset_doc,
    project_name=None,
    host_name=None,
    default_template=None,
    dynamic_data=None
):
    """Calculate subset name based on passed context and OpenPype settings.

    Subst name templates are defined in `project_settings/global/tools/creator
    /subset_name_profiles` where are profiles with host name, family, task name
    and task type filters. If context does not match any profile then
    `DEFAULT_SUBSET_TEMPLATE` is used as default template.

    That's main reason why so many arguments are required to calculate subset
    name.

    Args:
        family (str): Instance family.
        variant (str): In most of cases it is user input during creation.
        task_name (str): Task name on which context is instance created.
        asset_doc (dict): Queried asset document with it's tasks in data.
            Used to get task type.
        project_name (str): Name of project on which is instance created.
            Important for project settings that are loaded.
        host_name (str): One of filtering criteria for template profile
            filters.
        default_template (str): Default template if any profile does not match
            passed context. Constant 'DEFAULT_SUBSET_TEMPLATE' is used if
            is not passed.
        dynamic_data (dict): Dynamic data specific for a creator which creates
            instance.
        dbcon (AvalonMongoDB): Mongo connection to be able query asset document
            if 'asset_doc' is not passed.
    """
    if not family:
        return ""

    if not host_name:
        host_name = os.environ["AVALON_APP"]

    # Use only last part of class family value split by dot (`.`)
    family = family.rsplit(".", 1)[-1]

    if project_name is None:
        from openpype.pipeline import legacy_io

        project_name = legacy_io.Session["AVALON_PROJECT"]

    asset_tasks = asset_doc.get("data", {}).get("tasks") or {}
    task_info = asset_tasks.get(task_name) or {}
    task_type = task_info.get("type")

    # Get settings
    tools_settings = get_project_settings(project_name)["global"]["tools"]
    profiles = tools_settings["creator"]["subset_name_profiles"]
    filtering_criteria = {
        "families": family,
        "hosts": host_name,
        "tasks": task_name,
        "task_types": task_type
    }

    matching_profile = filter_profiles(profiles, filtering_criteria)
    template = None
    if matching_profile:
        template = matching_profile["template"]

    # Make sure template is set (matching may have empty string)
    if not template:
        template = default_template or DEFAULT_SUBSET_TEMPLATE

    # Simple check of task name existence for template with {task} in
    #   - missing task should be possible only in Standalone publisher
    if not task_name and "{task" in template.lower():
        raise TaskNotSetError()

    fill_pairs = {
        "variant": variant,
        "family": family,
        "task": task_name
    }
    if dynamic_data:
        # Dynamic data may override default values
        for key, value in dynamic_data.items():
            fill_pairs[key] = value

    return template.format(**prepare_template_data(fill_pairs))


def get_subset_name(
    family,
    variant,
    task_name,
    asset_id,
    project_name=None,
    host_name=None,
    default_template=None,
    dynamic_data=None,
    dbcon=None
):
    """Calculate subset name using OpenPype settings.

    This variant of function expects asset id as argument.

    This is legacy function should be replaced with
    `get_subset_name_with_asset_doc` where asset document is expected.
    """

    if project_name is None:
        project_name = dbcon.project_name

    asset_doc = get_asset_by_id(project_name, asset_id, fields=["data.tasks"])

    return get_subset_name_with_asset_doc(
        family,
        variant,
        task_name,
        asset_doc or {},
        project_name,
        host_name,
        default_template,
        dynamic_data
    )


def prepare_template_data(fill_pairs):
    """
        Prepares formatted data for filling template.

        It produces multiple variants of keys (key, Key, KEY) to control
        format of filled template.

        Args:
            fill_pairs (iterable) of tuples (key, value)
        Returns:
            (dict)
            ('host', 'maya') > {'host':'maya', 'Host': 'Maya', 'HOST': 'MAYA'}

    """
    fill_data = {}
    regex = re.compile(r"[a-zA-Z0-9]")
    for key, value in dict(fill_pairs).items():
        # Handle cases when value is `None` (standalone publisher)
        if value is None:
            continue
        # Keep value as it is
        fill_data[key] = value
        # Both key and value are with upper case
        fill_data[key.upper()] = value.upper()

        # Capitalize only first char of value
        # - conditions are because of possible index errors
        # - regex is to skip symbols that are not chars or numbers
        #   - e.g. "{key}" which starts with curly bracket
        capitalized = ""
        for idx in range(len(value or "")):
            char = value[idx]
            if not regex.match(char):
                capitalized += char
            else:
                capitalized += char.upper()
                capitalized += value[idx + 1:]
                break

        fill_data[key.capitalize()] = capitalized

    return fill_data


@deprecated("openpype.pipeline.publish.lib.filter_pyblish_plugins")
def filter_pyblish_plugins(plugins):
    """Filter pyblish plugins by presets.

    This servers as plugin filter / modifier for pyblish. It will load plugin
    definitions from presets and filter those needed to be excluded.

    Args:
        plugins (dict): Dictionary of plugins produced by :mod:`pyblish-base`
            `discover()` method.
    """

    from openpype.pipeline.publish.lib import filter_pyblish_plugins

    filter_pyblish_plugins(plugins)


@deprecated
def set_plugin_attributes_from_settings(
    plugins, superclass, host_name=None, project_name=None
):
    """Change attribute values on Avalon plugins by project settings.

    This function should be used only in host context. Modify
    behavior of plugins.

    Args:
        plugins (list): Plugins discovered by origin avalon discover method.
        superclass (object): Superclass of plugin type (e.g. Cretor, Loader).
        host_name (str): Name of host for which plugins are loaded and from.
            Value from environment `AVALON_APP` is used if not entered.
        project_name (str): Name of project for which settings will be loaded.
            Value from environment `AVALON_PROJECT` is used if not entered.
    """

    # Function is not used anymore
    from openpype.pipeline import LegacyCreator, LoaderPlugin

    # determine host application to use for finding presets
    if host_name is None:
        host_name = os.environ.get("AVALON_APP")

    if project_name is None:
        project_name = os.environ.get("AVALON_PROJECT")

    # map plugin superclass to preset json. Currently supported is load and
    # create (LoaderPlugin and LegacyCreator)
    plugin_type = None
    if superclass is LoaderPlugin or issubclass(superclass, LoaderPlugin):
        plugin_type = "load"
    elif superclass is LegacyCreator or issubclass(superclass, LegacyCreator):
        plugin_type = "create"

    if not host_name or not project_name or plugin_type is None:
        msg = "Skipped attributes override from settings."
        if not host_name:
            msg += " Host name is not defined."

        if not project_name:
            msg += " Project name is not defined."

        if plugin_type is None:
            msg += " Plugin type is unsupported for class {}.".format(
                superclass.__name__
            )

        print(msg)
        return

    print(">>> Finding presets for {}:{} ...".format(host_name, plugin_type))

    project_settings = get_project_settings(project_name)
    plugin_type_settings = (
        project_settings
        .get(host_name, {})
        .get(plugin_type, {})
    )
    global_type_settings = (
        project_settings
        .get("global", {})
        .get(plugin_type, {})
    )
    if not global_type_settings and not plugin_type_settings:
        return

    for plugin in plugins:
        plugin_name = plugin.__name__

        plugin_settings = None
        # Look for plugin settings in host specific settings
        if plugin_name in plugin_type_settings:
            plugin_settings = plugin_type_settings[plugin_name]

        # Look for plugin settings in global settings
        elif plugin_name in global_type_settings:
            plugin_settings = global_type_settings[plugin_name]

        if not plugin_settings:
            continue

        print(">>> We have preset for {}".format(plugin_name))
        for option, value in plugin_settings.items():
            if option == "enabled" and value is False:
                setattr(plugin, "active", False)
                print("  - is disabled by preset")
            else:
                setattr(plugin, option, value)
                print("  - setting `{}`: `{}`".format(option, value))


def source_hash(filepath, *args):
    """Generate simple identifier for a source file.
    This is used to identify whether a source file has previously been
    processe into the pipeline, e.g. a texture.
    The hash is based on source filepath, modification time and file size.
    This is only used to identify whether a specific source file was already
    published before from the same location with the same modification date.
    We opt to do it this way as opposed to Avalanch C4 hash as this is much
    faster and predictable enough for all our production use cases.
    Args:
        filepath (str): The source file path.
    You can specify additional arguments in the function
    to allow for specific 'processing' values to be included.
    """
    # We replace dots with comma because . cannot be a key in a pymongo dict.
    file_name = os.path.basename(filepath)
    time = str(os.path.getmtime(filepath))
    size = str(os.path.getsize(filepath))
    return "|".join([file_name, time, size] + list(args)).replace(".", ",")


<<<<<<< HEAD
def parse_json(path):
    """Parses json file at 'path' location

        Returns:
            (dict) or None if unparsable
        Raises:
            AsssertionError if 'path' doesn't exist
    """
    path = path.strip('\"')
    assert os.path.isfile(path), (
        "Path to json file doesn't exist. \"{}\"".format(path)
    )
    data = None
    with open(path, "r") as json_file:
        try:
            data = json.load(json_file)
        except Exception as exc:
            log.error(
                "Error loading json: "
                "{} - Exception: {}".format(path, exc)
            )
    return data


def get_batch_asset_task_info(ctx):
    """Parses context data from webpublisher's batch metadata

        Returns:
            (tuple): asset, task_name (Optional), task_type
    """
    task_type = "default_task_type"
    task_name = None
    asset = None

    if ctx["type"] == "task":
        items = ctx["path"].split('/')
        asset = items[-2]
        task_name = ctx["name"]
        task_type = ctx["attributes"]["type"]
    else:
        asset = ctx["name"]

    return asset, task_name, task_type
=======
def get_unique_layer_name(layers, name):
    """
        Gets all layer names and if 'name' is present in them, increases
        suffix by 1 (eg. creates unique layer name - for Loader)
    Args:
        layers (list): of strings, names only
        name (string):  checked value

    Returns:
        (string): name_00X (without version)
    """
    names = {}
    for layer in layers:
        layer_name = re.sub(r'_\d{3}$', '', layer)
        if layer_name in names.keys():
            names[layer_name] = names[layer_name] + 1
        else:
            names[layer_name] = 1
    occurrences = names.get(name, 0)

    return "{}_{:0>3d}".format(name, occurrences + 1)


def get_background_layers(file_url):
    """
        Pulls file name from background json file, enrich with folder url for
        AE to be able import files.

        Order is important, follows order in json.

        Args:
            file_url (str): abs url of background json

        Returns:
            (list): of abs paths to images
    """
    with open(file_url) as json_file:
        data = json.load(json_file)

    layers = list()
    bg_folder = os.path.dirname(file_url)
    for child in data['children']:
        if child.get("filename"):
            layers.append(os.path.join(bg_folder, child.get("filename")).
                          replace("\\", "/"))
        else:
            for layer in child['children']:
                if layer.get("filename"):
                    layers.append(os.path.join(bg_folder,
                                               layer.get("filename")).
                                  replace("\\", "/"))
    return layers
>>>>>>> c485b3a3
<|MERGE_RESOLUTION|>--- conflicted
+++ resolved
@@ -372,104 +372,4 @@
     file_name = os.path.basename(filepath)
     time = str(os.path.getmtime(filepath))
     size = str(os.path.getsize(filepath))
-    return "|".join([file_name, time, size] + list(args)).replace(".", ",")
-
-
-<<<<<<< HEAD
-def parse_json(path):
-    """Parses json file at 'path' location
-
-        Returns:
-            (dict) or None if unparsable
-        Raises:
-            AsssertionError if 'path' doesn't exist
-    """
-    path = path.strip('\"')
-    assert os.path.isfile(path), (
-        "Path to json file doesn't exist. \"{}\"".format(path)
-    )
-    data = None
-    with open(path, "r") as json_file:
-        try:
-            data = json.load(json_file)
-        except Exception as exc:
-            log.error(
-                "Error loading json: "
-                "{} - Exception: {}".format(path, exc)
-            )
-    return data
-
-
-def get_batch_asset_task_info(ctx):
-    """Parses context data from webpublisher's batch metadata
-
-        Returns:
-            (tuple): asset, task_name (Optional), task_type
-    """
-    task_type = "default_task_type"
-    task_name = None
-    asset = None
-
-    if ctx["type"] == "task":
-        items = ctx["path"].split('/')
-        asset = items[-2]
-        task_name = ctx["name"]
-        task_type = ctx["attributes"]["type"]
-    else:
-        asset = ctx["name"]
-
-    return asset, task_name, task_type
-=======
-def get_unique_layer_name(layers, name):
-    """
-        Gets all layer names and if 'name' is present in them, increases
-        suffix by 1 (eg. creates unique layer name - for Loader)
-    Args:
-        layers (list): of strings, names only
-        name (string):  checked value
-
-    Returns:
-        (string): name_00X (without version)
-    """
-    names = {}
-    for layer in layers:
-        layer_name = re.sub(r'_\d{3}$', '', layer)
-        if layer_name in names.keys():
-            names[layer_name] = names[layer_name] + 1
-        else:
-            names[layer_name] = 1
-    occurrences = names.get(name, 0)
-
-    return "{}_{:0>3d}".format(name, occurrences + 1)
-
-
-def get_background_layers(file_url):
-    """
-        Pulls file name from background json file, enrich with folder url for
-        AE to be able import files.
-
-        Order is important, follows order in json.
-
-        Args:
-            file_url (str): abs url of background json
-
-        Returns:
-            (list): of abs paths to images
-    """
-    with open(file_url) as json_file:
-        data = json.load(json_file)
-
-    layers = list()
-    bg_folder = os.path.dirname(file_url)
-    for child in data['children']:
-        if child.get("filename"):
-            layers.append(os.path.join(bg_folder, child.get("filename")).
-                          replace("\\", "/"))
-        else:
-            for layer in child['children']:
-                if layer.get("filename"):
-                    layers.append(os.path.join(bg_folder,
-                                               layer.get("filename")).
-                                  replace("\\", "/"))
-    return layers
->>>>>>> c485b3a3
+    return "|".join([file_name, time, size] + list(args)).replace(".", ",")