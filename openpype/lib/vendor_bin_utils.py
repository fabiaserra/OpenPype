--- conflicted
+++ resolved
@@ -485,7 +485,32 @@
     return tool_executable_path
 
 
-<<<<<<< HEAD
+def get_ffmpeg_tool_args(tool_name, *extra_args):
+    """Arguments to launch FFmpeg tool.
+
+    Args:
+        tool_name (str): Tool name 'ffmpeg', 'ffprobe', exc.
+        *extra_args (str): Extra arguments to add to after tool arguments.
+
+    Returns:
+        list[str]: List of arguments.
+    """
+
+    extra_args = list(extra_args)
+
+    if AYON_SERVER_ENABLED:
+        args = _get_ayon_ffmpeg_tool_args(tool_name)
+        if args:
+            return args + extra_args
+
+    executable_path = get_ffmpeg_tool_path(tool_name)
+    if executable_path:
+        return [executable_path] + extra_args
+    raise ToolNotFoundError(
+        "FFmpeg '{}' tool not found.".format(tool_name)
+    )
+
+
 def _chrome_executable_validation(filepath):
     """Validate chrome tool executable if can be executed.
 
@@ -555,33 +580,6 @@
     CachedToolPaths.cache_executable_path(tool, tool_executable_path)
     return tool_executable_path
 
-=======
-def get_ffmpeg_tool_args(tool_name, *extra_args):
-    """Arguments to launch FFmpeg tool.
-
-    Args:
-        tool_name (str): Tool name 'ffmpeg', 'ffprobe', exc.
-        *extra_args (str): Extra arguments to add to after tool arguments.
-
-    Returns:
-        list[str]: List of arguments.
-    """
-
-    extra_args = list(extra_args)
-
-    if AYON_SERVER_ENABLED:
-        args = _get_ayon_ffmpeg_tool_args(tool_name)
-        if args:
-            return args + extra_args
-
-    executable_path = get_ffmpeg_tool_path(tool_name)
-    if executable_path:
-        return [executable_path] + extra_args
-    raise ToolNotFoundError(
-        "FFmpeg '{}' tool not found.".format(tool_name)
-    )
-
->>>>>>> a9d8e57d
 
 def is_oiio_supported():
     """Checks if oiiotool is configured for this platform.
