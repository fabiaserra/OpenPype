"""
Main cleaner module. Includes functions for active project cleaning and archiving.
"""
import clique
import collections
import glob
import logging
import os
import pathlib
import re
import shutil
import time
import pprint
import pandas as pd

from ast import literal_eval
from datetime import datetime, timedelta

from openpype import AYON_SERVER_ENABLED
from openpype import client as op_cli
from openpype.lib import Logger, run_subprocess
from openpype.pipeline import Anatomy
from openpype.tools.utils import paths as path_utils
from openpype.client.operations import OperationsSession
from openpype.modules.delivery.scripts import media

if AYON_SERVER_ENABLED:
    from ayon_shotgrid.lib import credentials
else:
    from openpype.modules.shotgrid.lib import credentials

from . import utils
from . import const

# Thresholds to warn about files that are older than this time to be marked for deletion
# lower numbers is less caution, higher numbers for files we want to be more careful about
# deleting
WARNING_THRESHOLDS = {
    0: datetime.today() - timedelta(days=3),
    1: datetime.today() - timedelta(days=5),
    2: datetime.today() - timedelta(days=10),
}

# Thresholds to keep files marked for deletion before they get deleted
# lower numbers is less caution, higher numbers for files we want to be more careful about
# deleting
DELETE_THRESHOLDS = {
    0: timedelta(days=5),
    1: timedelta(days=7),
    2: timedelta(days=10)
}

# Prefix to use for files that are marked for deletion
DELETE_PREFIX = "__DELETE__"

# Format to use for the date in the delete prefix
DATE_FORMAT = "%Y-%m-%d"

# Object that holds the current time
TIME_NOW = datetime.today()

# String that represents the current time
TIME_NOW_STR = TIME_NOW.strftime(DATE_FORMAT)

# Prefix to use for files that are marked for deletion with the current time
TIME_DELETE_PREFIX = f"{DELETE_PREFIX}({TIME_NOW_STR})"

# Regular expression used to remove the delete prefix from a path
DELETE_PREFIX_RE = re.compile(rf"{DELETE_PREFIX}\(.*\)")

# Set of file patterns to delete if we find them in the project and they are
# older than a certain time
TEMP_FILE_PATTERNS = {
    re.compile(r".*\.nk~$"),
    re.compile(r".*\.nk\.autosave\d+$"),
    re.compile(r".*_auto\d+\.hip$"),
    re.compile(r".*_bak\d+\.hip$"),
    re.compile(r".*\.hrox\.autosave$"),
}

# Keywords to ignore when walking into directories to avoid deleting its versions
PROTECTED_OLD_VERSIONS = {
    "comp",
    "paint"
}

# Protected directories we never want to delete
PROTECTED_PATHS = {
    "/proj/{proj_code}/shots/_2d_shot",
    "/proj/{proj_code}/shots/_3d_shot",
    "/proj/{proj_code}/shots/_edit_shot",
}

logger = Logger.get_logger(__name__)


class ArchiveProject:

    def __init__(self, proj_code) -> None:

        self.sg = credentials.get_shotgrid_session()
        self.proj_code = proj_code

        sg_project = self.sg.find_one(
            "Project", [["sg_code", "is", proj_code]], ["name"]
        )
        if not sg_project:
            msg = f"SG Project with code '{proj_code}' not found, can't proceed"
            logger.error(msg)
            raise ValueError(msg)

        self.project_name = sg_project["name"]
        try:
            self.anatomy = Anatomy(self.project_name)
        except TypeError:
            self.anatomy = None
            pass

        self.target_root = os.path.join(const.PROJECTS_DIR, proj_code)

        self.summary_dir = os.path.join(self.target_root, "archive_logs")
        if not os.path.exists(self.summary_dir):
            os.makedirs(self.summary_dir)

        timestamp = time.strftime("%Y%m%d%H%M")
        self.summary_file = os.path.join(self.summary_dir, f"{timestamp}{'_debug' if const._debug else ''}.txt")

        self.delete_data_file = os.path.join(
            self.summary_dir, f"delete_data{'_debug' if const._debug else ''}.csv"
        )

        # Populate the self.archive_entries with the existing CSV document
        # in the project if it exists
        self.read_archive_data()

        # File to store entries that we want to protect and never delete
        self.protected_data_file = os.path.join(
            self.summary_dir, f"protected_data{'_debug' if const._debug else ''}.csv"
        )
        self.read_protected_data()

        self.total_size_deleted = 0

    def clean(self, archive=False):
        """Performs a routine cleaning of an active project"""
        # Create a file handler which logs the execution of this function
        file_handler = logging.FileHandler(self.summary_file)
        file_handler.setLevel(logging.DEBUG)
        file_handler.setFormatter(
            logging.Formatter("%(asctime)s - %(levelname)s - %(message)s")
        )

        logger.addHandler(file_handler)

        logger.info(
            "======= Cleaning project '%s' (%s) ======= \n\n",
            self.project_name,
            self.proj_code,
        )
        start_time = time.time()

        # Comment out since it actually takes longer to pre-process
        # the existing entries to try delete them early than letting
        # the other functions discover the files again at this point
        # NOTE: this could change in the future once this script
        # runs daily and the archive is up to date
        # self.clean_existing_entries()

        # Delete files based on shot status in SG
        shots_status = self.get_shotgrid_data()
        self.clean_shots_by_status(shots_status, archive=archive)

        keep_versions = 5
        if archive:
            keep_versions = 3
        self.clean_old_versions(keep_versions, archive=archive)
        self.clean_work_files(archive=archive)
        self.clean_io_files(archive=archive)
        # Only try to clean published OP files if the project exists
        if self.anatomy:
            self.clean_published_file_sources(archive=archive)

        if archive:
            self.compress_workfiles()

        elapsed_time = time.time() - start_time
        logger.info("\n\nMore logging details at '%s'", self.summary_file)
        logger.info("Clean Time: %s", utils.time_elapsed(elapsed_time))
        logger.info(
            "Deleted %s", utils.format_bytes(self.total_size_deleted)
        )

        self.write_archive_data()
        self.write_protected_data()

        logger.removeHandler(file_handler)

    def purge(self):
        """
        Performs a deep cleaning of the project and preps if for archival by deleting
        all the unnecessary files and compressing the work directories. This should only
        be executed after a project has been finaled and no one is actively working on
        it.
        """
        self.clean(archive=True)

    def read_archive_data(self):
        """Read the archive data from the CSV file in the project as a dictionary"""
        self.archive_entries = {}

        if not os.path.exists(self.delete_data_file):
            logger.info(f"CSV file '{self.delete_data_file}' does not exist yet")
            return

        data_frame = pd.read_csv(self.delete_data_file)
        non_deleted_data = data_frame[~data_frame["is_deleted"]]
        data_list = non_deleted_data.to_dict(orient="records")
        for data_entry in data_list:
            data_entry["marked_time"] = pd.to_datetime(data_entry["marked_time"])
            data_entry["delete_time"] = pd.to_datetime(data_entry["delete_time"])
            data_entry["paths"] = literal_eval(data_entry["paths"])
            self.archive_entries[data_entry.pop("path")] = data_entry

    def read_protected_data(self):
        """Read the protected data from the CSV file in the project as a dictionary"""
        self.protected_entries = set()

        if not os.path.exists(self.protected_data_file):
            logger.info(f"CSV file '{self.protected_data_file}' does not exist yet")
            # Make sure we add the starting protected paths if the file was never created
            for path in PROTECTED_PATHS:
                self.protected_entries.add(path.format(proj_code=self.proj_code))
            return

        data_frame = pd.read_csv(self.protected_data_file)
        data_dict = data_frame.to_dict()
        self.protected_entries = set(data_dict["path"].values())

    def write_archive_data(self):
        """Stores the archive data dictionary as a CSV file in the project.

        This allows us to retrieve the data in the archive dialog and keep
        a history of all the files archived in the project.
        """
        start_time = time.time()

        # Create final dictionary to store in csv
        data_dict = {
            "path": [],
            "delete_time": [],
            "marked_time": [],
            "size": [],
            "is_deleted": [],
            "publish_dir": [],
            "publish_id": [],
            "reason": [],
            "paths": [],
        }
        for path, data_entries in self.archive_entries.items():
            data_dict["path"].append(path)
            data_dict["delete_time"].append(data_entries["delete_time"])
            data_dict["marked_time"].append(data_entries["marked_time"])
            data_dict["size"].append(data_entries["size"])
            data_dict["is_deleted"].append(data_entries["is_deleted"])
            data_dict["publish_dir"].append(data_entries.get("publish_dir", ""))
            data_dict["publish_id"].append(data_entries.get("publish_id", ""))
            data_dict["reason"].append(data_entries.get("reason", ""))
            data_dict["paths"].append(data_entries.get("paths", set()))

        # Create a pandas data frame from current archive data dictionary
        df = pd.DataFrame(data_dict)

        # Make sure we don't overwrite existing entries from the main CSV file
        if os.path.exists(self.delete_data_file):
            existing_df = pd.read_csv(self.delete_data_file)
            combined_df = pd.concat([existing_df, df])
            df = combined_df.drop_duplicates(subset=["path"], keep="last")

        # Write out data to CSV file
        df.to_csv(self.delete_data_file, index=False)

        elapsed_time = time.time() - start_time
        logger.info(
            "Saved CSV data in '%s', it took %s",
            self.delete_data_file,
            utils.time_elapsed(elapsed_time)
        )

    def write_protected_data(self):
        """Stores the protected data dictionary as a CSV file in the project."""
        start_time = time.time()

        # Create final dictionary to store in csv
        data_dict = {
            "path": list(self.protected_entries),
        }

        # Create a pandas data frame from current protected data dictionary
        df = pd.DataFrame(data_dict)

        # Make sure we don't overwrite existing entries from the main CSV file
        if os.path.exists(self.protected_data_file):
            existing_df = pd.read_csv(self.protected_data_file)
            combined_df = pd.concat([existing_df, df])
            df = combined_df.drop_duplicates(subset=["path"], keep="last")

        # Write out data to CSV file
        df.to_csv(self.protected_data_file, index=False)

        elapsed_time = time.time() - start_time
        logger.info(
            "Saved CSV data in '%s', it took %s",
            self.protected_data_file,
            utils.time_elapsed(elapsed_time)
        )

    def get_archive_data(self):
        """Retrieves the data stored in the project as a pd.DataFrame object
        """
        return pd.read_csv(self.delete_data_file)

    # ------------// Common Functions //------------
    def get_shotgrid_data(self):
        """Get the necessary data from Shotgrid for getting more info about how to
        clean the project.
        """
        logger.info(" - Getting Final list from Shotgrid")

        # Find if project is restricted from clean up
        if self.sg.find(
            "Project",
            [["sg_code", "is", self.proj_code], ["sg_auto_cleanup", "is", False]],
        ):
            return False

        shots_status = {}

        statuses_to_check = [
            "snt", "fin", "omt"
        ]

        # Find all entities that have been finaled
        filters = [
            ["project.Project.sg_code", "is", self.proj_code],
            ["sg_status_list", "in", statuses_to_check],
        ]
        fields = [
            "code",
            "entity",
            "sg_status_list",
            "sg_path_to_frames",
            media.SG_FIELD_MEDIA_GENERATED,
            media.SG_FIELD_MEDIA_PATH,
            media.SG_FIELD_OP_INSTANCE_ID,
        ]
        sg_versions = self.sg.find("Version", filters, fields)

        for sg_version in sg_versions:
            try:
                shot_name = sg_version["entity"]["name"]
            except TypeError:
                shot_name = "unassigned"

            version_status = sg_version["sg_status_list"]
            if version_status not in shots_status:
                shots_status[version_status] = {}
            if shot_name not in shots_status[version_status]:
                shots_status[version_status][shot_name] = []

            shots_status[version_status][shot_name].append(
                sg_version[media.SG_FIELD_OP_INSTANCE_ID]
            )

            # If the version is sent, we append it to the global protected entries
            if version_status == "snt":
                # From a path such as "/proj/<proj_code>/shots/<asset>/publish/render/<task>/<version>/exr/<name>.exr"
                # we want to store the path up to <version> as protected
                path_to_frames = sg_version.get("sg_path_to_frames")
                if not path_to_frames:
                    logger.warning(
                        "Path to frames for version '%s' not found.",
                        sg_version["code"]
                    )
                    continue
                version_path = os.path.dirname(
                    os.path.dirname(path_to_frames)
                )
                self.protected_entries.add(version_path)

        return shots_status

    def clean_existing_entries(self, archive=False):
        """Clean existing entries from self.archive_entries"""
        logger.info(" \n---- Cleaning files marked for archive from CSV ---- \n")

        for _, data_entry in self.archive_entries.items():
            # Skip entries that have already been marked deleted
            if data_entry["is_deleted"]:
                continue

            self.consider_filepaths_for_deletion(
                data_entry["paths"],
                caution_level=None,
                archive=archive,
            )

    def clean_old_versions(self, keep_versions=5, archive=False):
        """Clean old version folders (if more than 'keep_versions' are found)

        Args:
            keep_versions (int, optional): The number of versions to keep.
                Defaults to 5.
            archive (bool, optional): Whether to force delete the files.
                Defaults to False.
        """
        logger.info(" \n---- Cleaning old versions ---- \n")
        logger.info("Keeping only '%s' versions in total", keep_versions)

        version_pattern = re.compile(r"^v\d+$", re.IGNORECASE)

        # Function to extract the numerical part from the version string
        def _extract_number(v):
            return int(v[1:])  # Assuming each version string starts with 'v' followed by the number

        caution_level = 1

        for folder in ["assets", "shots"]:
            target = os.path.join(self.target_root, folder)

            for dirpath, dirnames, _ in os.walk(target, topdown=True):
                # If we are not running an archive, skip the 'publish' folders
                if not archive and "/publish" in dirpath:
                    continue
                # Skip protected path entries
                elif dirpath in self.protected_entries:
                    logger.debug(f"Skipping '{dirpath}' as it's protected")
                    continue

                keep_versions_offset = 0

                # Filter out version folders in the current directory
                version_folders = []
                for dirname in list(dirnames):

                    if version_pattern.match(dirname):
                        version_folders.append(dirname)
                        # Remove version folder from dirname to not walk into it
                        dirnames.remove(dirname)

                # Sort the version folders by name so we can remove the oldest ones
                version_folders = sorted(version_folders, key=_extract_number)

                # For certain keywords, we are a bit more careful and keep some extra versions
                for name in PROTECTED_OLD_VERSIONS:
                    if name in dirpath.lower():
                        keep_versions_offset = 2
                        if len(version_folders) > keep_versions + keep_versions_offset:
                            logger.debug(
                                "Keeping '%s' extra versions due to extra caution.", keep_versions_offset
                            )
                        break

                # If there are more than 5 versions, remove the oldest ones
                while len(version_folders) > keep_versions + keep_versions_offset:
                    folder_to_delete = os.path.join(dirpath, version_folders.pop(0))
                    self.consider_file_for_deletion(
                        folder_to_delete,
                        caution_level=caution_level,
                        archive=archive,
                        extra_data={
                            "reason": "Old version folder"
                        }
                    )

    def get_version_path(self, version_id):
        """Get the path on disk of the version id by checking the path of the
        first representation found for that version.
        """
        # Create filepath from published file
        repre_docs = op_cli.get_representations(
            self.project_name, version_ids=[version_id]
        )
        version_path = None
        for repre_doc in repre_docs:
            repre_name_path = os.path.dirname(
                repre_doc["data"]["path"]
            )
            version_path = os.path.dirname(repre_name_path)
            break

        return version_path

    def clean_published_file_sources(self, archive=False):
        """Cleans the source of the published files of the project.

        Args:
            archive (bool, optional): Whether to force delete the files.
                Defaults to False.
        """
        logger.info(" \n---- Finding already published files ---- \n")

        # Level of caution for published files
        caution_level_default = 1

        # TODO: enable after a while since `stagingDir` integrate on the
        # representations was just added recently
        # repre_docs = op_cli.get_representations(
        #     project_name
        # )
        # # Iterate over all representations in the project and check if
        # # stagingDir is stored in its data and consider it for deletion
        # # if it's old enough
        # for repre_doc in repre_docs:
        #     staging_dir = repre_doc["data"].get("stagingDir")
        #     if staging_dir:
        #         staging_dir = anatomy.fill_root(staging_dir)
        #         # TODO: make sure to check if the staging dir is older than the publish!
        #         deleted, _, size = self.consider_file_for_deletion(
        #             staging_dir, caution_level=caution_level, archive
        #         )
        #         if deleted:
        #             logger.info(" - Published file in '%s'", )
        #             if calculate_size:
        #                 total_size += size

        version_docs = op_cli.get_versions(self.project_name)
        for version_doc in version_docs:

            # Reset caution level every time
            caution_level_ = caution_level_default

            version_id = version_doc["_id"]

            if version_doc["data"].get("source_deleted"):
                logger.debug(
                    "Skipping version '%s' as 'source_deleted' is true and that means it was already archived",
                    version_id
                )
                continue

            version_path = self.get_version_path(version_id)

            rootless_source_path = version_doc["data"].get("source")
            source_path = self.anatomy.fill_root(rootless_source_path)

            # Create a path of what we want to symlink the source path
            # to if we want to keep the source path but not the files
            symlink_paths = []

            # If source path is a Hiero workfile, we can infer that the publish
            # was a plate publish and a 'temp_transcode' folder was created next
            # to the workfile to store the transcodes before publish
            if source_path.endswith(".hrox"):
                subset_doc = op_cli.get_subset_by_id(
                    self.project_name, subset_id=version_doc["parent"]
                )
                if not subset_doc:
                    logger.warning(
                        "Couldn't find subset for version '%s' with id '%s for source path '%s'",
                        version_doc["name"], version_doc["parent"], source_path
                    )
                    continue
                # Hard-code the path to the temp_transcode folder
                source_files = glob.glob(os.path.join(
                    os.path.dirname(source_path),
                    "temp_transcode",
                    f"{subset_doc['name']}*",
                ))
                # Override caution file for temp_transcode files to be very low caution
                caution_level_ = 0
            # If source path is a Nuke work file, we can infer that the publish is
            # likely to be a render publish and the renders are stored in a
            # folder called 'renders' next to the Nuke file
            # NOTE: ignore the 'io' folder as it's used for the I/O of the project
            elif source_path.endswith(".nk") and "/io/" not in source_path:
                subset_doc = op_cli.get_subset_by_id(
                    self.project_name, subset_id=version_doc["parent"]
                )
                if not subset_doc:
                    logger.warning(
                        "Couldn't find subset for version '%s' with id '%s for source path '%s'",
                        version_doc["name"], version_doc["parent"], source_path
                    )
                    continue
                if subset_doc["data"]["family"] == "workfile":
                    continue
                asset_doc = op_cli.get_asset_by_id(
                    self.project_name, asset_id=subset_doc["parent"]
                )
                if not asset_doc:
                    logger.warning(
                        "Couldn't find asset for subset '%s' with id '%s'",
                        subset_doc["name"], subset_doc["parent"]
                    )
                    continue
                # Hard-code the path to the renders for Nuke files
                source_files = [os.path.join(
                    os.path.dirname(source_path),
                    "renders",
                    "nuke",
                    f"{asset_doc['name']}_{subset_doc['name'].replace(' ', '_')}",
                    "v{:03}".format(version_doc["name"]),
                )]
                symlink_paths = [os.path.join(version_path, "exr")]
            # Otherwise, we just check the 'source' directly assuming that's
            # directly the source of the publish
            else:
                source_files, _, _, _ = path_utils.convert_to_sequence(
                    source_path
                )
                if not source_files:
                    logger.debug(
                        "Couldn't find files for file pattern '%s'.",
                        source_path
                    )
                    continue

                # Override /io entries so we don't try remove them
                if "/io/" in source_path:
                    continue

                # For source paths ending with .exr we try create a symlink path from
                # the original source to the publish path
                if source_path.endswith(".exr"):
                    symlink_paths = glob.glob(os.path.join(version_path, "exr", "*"))

            if not source_files or not os.path.exists(source_files[0]):
                logger.debug(
                    "Couldn't find source files for published version with path '%s'.",
                    version_path
                )
                continue
            elif os.path.islink(source_files[0]):
                logger.debug(
                    "Skipping removal of source files as it's already a symlink from publish path"
                )
                continue

            version_created = datetime.strptime(
                version_doc["data"]["time"], "%Y%m%dT%H%M%SZ"
            )

            # If we found files, we consider them for deletion
            deleted, marked = self.consider_filepaths_for_deletion(
                source_files,
                caution_level=caution_level_,
                archive=archive,
                create_time=version_created,
                extra_data={
                    "publish_id": version_id,
                    "publish_dir": version_path,
                    "reason": "Already published"
                },
                symlink_paths=symlink_paths
            )

            if marked or deleted:
                logger.info(
                    "Published files for source '%s' in version with id '%s': '%s'",
                    source_path,
                    version_id,
                    version_path,
                )

            if deleted and not const._debug:
                # Add metadata to version so we can skip from inspecting it
                # in the future
                logger.debug("Updating OP entity with data.source_deleted=True")
                session = OperationsSession()
                session.update_entity(
                    self.project_name,
                    "version",
                    version_doc["_id"],
                    {"data.source_deleted": True}
                )
                session.commit()

    def clean_io_files(self, archive=False):
        """Cleans the I/O directories of the project.

        Args:
            archive (bool, optional): Whether to force delete the files.
                Defaults to False.

        Returns:
            float: The total size of the deleted files in bytes.
        """
        logger.info(" \n---- Finding old files in I/O ----\n")

        # Level of caution for I/O files
        caution_level = 1

        if archive:
            target_folders = ["nyc-sync", "outgoing", "delivery", "outsource"]
        else:
            target_folders = ["outgoing", "delivery", "outsource"]

        for folder in target_folders:
            target = os.path.join(self.target_root, "io", folder)
            if os.path.exists(target):
                logger.debug(f"Scanning {target} folder")
            else:
                logger.warning(f"{target} folder does not exist")
                continue

            if archive:
                # Add entire folder
                self.consider_file_for_deletion(
                    target,
                    archive=True,
                    extra_data={
                        "reason": "Force delete on archive"
                    }
                )
            else:
                for dirpath, dirnames, filenames in os.walk(target, topdown=True):
                    # Check each subdirectory in the current directory
                    for dirname in list(
                        dirnames
                    ):  # Use a copy of the list for safe modification
                        subdirpath = os.path.join(dirpath, dirname)
                        deleted, marked = self.consider_file_for_deletion(
                            subdirpath,
                            caution_level=caution_level,
                            archive=archive,
                            extra_data={
                                "reason": "Routine clean up"
                            }
                        )
                        if deleted or marked:
                            # Remove from dirnames to prevent further exploration
                            dirnames.remove(dirname)

                    # Check each file in the current directory
                    filepaths = [os.path.join(dirpath, filename) for filename in filenames]
                    self.consider_filepaths_for_deletion(
                        filepaths,
                        caution_level=caution_level,
                        archive=archive,
                        extra_data={
                            "reason": "Routine clean up"
                        }
                    )

    def clean_work_files(self, archive=False):
        """Cleans the work directories of the project by removing old files and folders
        that we consider not relevant to keep for a long time.
        """
        logger.info(" \n---- Cleaning work files ----\n")

        # Folders that we want to clear all the files from inside them
        # that are older than our threshold and the number of caution
        # of removal to take for each
        folders_to_clean = {
            "backup": 0,
            "ifd": 0,
            "ifds": 0,
            "temp_transcode": 0,
        }

        # If archiving, we also want to clear some extra folders
        if archive:
            folders_to_clean.update(
                {
                    "img": 0,
                    "ass": 0,
                    "cache": 0,
                }
            )

        for folder in ["assets", "shots"]:
            target = os.path.join(self.target_root, folder)
            if os.path.exists(target):
                logger.debug(f" - Scanning {target} folder")
            else:
                logger.warning(f" - {target} folder does not exist")
                continue

            for dirpath, dirnames, filenames in os.walk(target, topdown=True):
                # Skip all folders that aren't within a 'work' directory
                if "/work" not in dirpath:
                    continue

                # Add files from the potential archive folders that are
                # older than 7 days
                for folder, caution_level in folders_to_clean.items():
                    if folder not in dirnames:
                        continue

                    filepaths = glob.glob(os.path.join(dirpath, folder, "*"))
                    deleted, marked = self.consider_filepaths_for_deletion(
                        filepaths,
                        caution_level=caution_level,
                        archive=archive,
                        extra_data={
                            "reason": "Transient file"
                        }
                    )
                    if deleted or marked:
                        # Remove from dirnames to prevent further exploration
                        dirnames.remove(folder)

                # Delete all files that match the patterns that we have decided
                # we should delete
                for filename in filenames:
                    for pattern in TEMP_FILE_PATTERNS:
                        if pattern.match(filename):
                            filepath = os.path.join(dirpath, filename)
                            deleted, marked = self.consider_file_for_deletion(
                                filepath,
                                caution_level=0,
                                archive=archive,
                                extra_data={
                                    "reason": "Transient file"
                                }
                            )

    def clean_shots_by_status(self, shots_status, archive=False):
        """Cleans publishes by having information about the status of shots in SG.

        If we know that a version was omitted, we delete that version.
        For final statuses, we delete all the versions that are not final.
        """
        logger.info(" \n---- Cleaning shots based on its SG status ----\n")

        # Level of caution for archive based on status
        caution_level = 0

        # Only clear versions based on 'final' status when running archive
        if archive:
            # For final status, we add all versions but the ones listed
            for shot_name, version_ids in shots_status.get("fin", {}).items():

                # TODO: add more logic to delete other versions from shot
                #asset_doc = op_cli.get_asset_by_name(project_name, shot)

                for version_id in version_ids:
                    final_version_doc = op_cli.get_version_by_id(
                        self.project_name, version_id=version_id, fields=["parent", "name"]
                    )
                    subset_doc = op_cli.get_subset_by_id(
                        self.project_name, subset_id=final_version_doc["parent"], fields=["_id"]
                    )
                    version_docs = op_cli.get_versions(
                        self.project_name, subset_ids=[subset_doc["_id"]], fields=["_id"]
                    )

                    for version_doc in version_docs:
                        # Skip all the versions that were marked as final
                        other_version_id = str(version_doc["_id"])
                        if other_version_id in version_ids:
                            # And break the loop as soon as the final version is found
                            # so we don't delete any newer versions after that one
                            break

                        # Add the directory where all the representations live
                        version_path = self.get_version_path(other_version_id)
                        if version_path in self.protected_entries:
                            logger.debug(f"Skipping '{version_path}' as it's one of the protected entries")
                            continue
                        self.consider_file_for_deletion(
                            version_path,
                            caution_level=caution_level,
                            archive=archive,
                            extra_data={
                                "publish_id": other_version_id,
                                "reason": f"Old versions in final status (v{final_version_doc['name']})"
                            }
                        )

        # For omitted status, we add the versions listed directly
        for shot_name, version_ids in shots_status.get("omt", {}).items():
            version_docs = op_cli.get_versions(
                self.project_name, version_ids=version_ids, fields=["_id"]
            )

            for version_doc in version_docs:
                version_id = version_doc["_id"]
                # Delete the directory where all the representations for that
                # version exist
                version_path = self.get_version_path(version_id)
                self.consider_file_for_deletion(
                    version_path,
                    caution_level=caution_level,
                    archive=archive,
                    extra_data={
                        "publish_id": version_id,
                        "reason": "Omitted status"
                    }
                )

    # ------------// Archival Functions //------------
    def generate_archive_media(self):
        """Runs the archive template on all final versions"""
        logger.info(" \n---- Generating media from all final versions before archive ----\n")

        # Find all entities that have been finaled
        filters = [
            ["project.Project.sg_code", "is", self.proj_code],
            ["sg_status_list", "in", ["fin"]],
        ]
        sg_versions = self.sg.find("Version", filters, media.SG_VERSION_IMPORTANT_FIELDS)

        delivery_data = {
            "output_names_ext": [("exr", "exr"), ("prores422", "mov")],
            "force_delivery_media": True,
            "force_override_files": False,
            "package_name_override": "{yyyy}{mm}{dd}",
            "filename_override": "{shot}_{task[short]}_v{version:0>3}",
            # The delivery staging dir is "/proj/{project[code]}/io/delivery/ready_to_deliver/{yyyy}{mm}{dd}"
            # so in order to write at /proj/{project[code]}/io/archive_qt_exr we prefix the path with ../../../
            "template_path": "../../../archive_qt_exr/{output}/<{is_sequence}<{filename}/>>{filename}<.{frame:0>4}>.{ext}",
            "nuke_template_script": "/pipe/nuke/templates/archive_template.nk"
        }

        report_items = collections.defaultdict(list)
        success = True
        for sg_version in sg_versions:
            new_report_items, new_success = media.generate_delivery_media_version(
                sg_version,
                self.project_name,
                delivery_data,
                report_items,
                update_sg_data=False,
            )
            if new_report_items:
                report_items.update(new_report_items)

            if not new_success:
                success = False

        if not success:
            logger.error(pprint.pprint(report_items))
        else:
            logger.info(pprint.pprint(report_items))

    def compress_workfiles(self):
        """Compresses the work directories for a project."""

        logger.info(" \n---- Compressing work files ----\n")
        for dirpath, dirnames, _ in os.walk(self.target_root):
            if "work" in dirnames:
                work_dir = os.path.join(dirpath, "work")
                logger.info(f"Compressing {work_dir}")
                if not const._debug:
                    os.system(f"cd {os.path.dirname(work_dir)} && zip -rmT work work")

    def delete_filepath(self, filepath, silent=False):
        """Delete a file or directory"""
        # Temporal bypass of file deletion
<<<<<<< HEAD
        # logger.debug("We would delete this file but we are temporarily skipping file deletions")
        # return False

=======
>>>>>>> eee2fe3d
        try:
            if not const._debug:
                if os.path.isfile(filepath):
                    os.remove(filepath)  # Remove the file
                elif os.path.isdir(filepath):
                    shutil.rmtree(filepath)  # Remove the dir and all its contents
                else:
                    logger.info(f"'{filepath}' is not a valid file or directory.")
                    return False

            if not silent:
                logger.info(f"Deleted path: '{filepath}'.")

            if const._debug:
                return False

            return True
        except Exception as e:
            logger.error(f"Error deleting '{filepath}': {e}")

        return False

    def parse_date_from_filename(self, filename):
        """Parse the date from the filename if it has the DELETE_PREFIX in it."""
        match = re.search(rf'{DELETE_PREFIX}\((.*?)\).*', filename)
        if match:
            date_string = match.group(1)
            return datetime.strptime(date_string, DATE_FORMAT)

    def consider_filepaths_for_deletion(
        self,
        filepaths,
        caution_level=2,
        archive=False,
        create_time=None,
        extra_data=None,
        symlink_paths=None,
    ):
        """Consider a clique.filepaths for deletion based on its age"""
        deleted = False
        marked = False

        # Check if the symlink paths argument is a list (at the moment only coming from the clean_published_source_files)
        # and only try remove the filepaths if the symlink paths actually matches the list of paths
        if isinstance(symlink_paths, list):
            if not symlink_paths:
                logger.warning(
                    "The function was expecting some symlink paths but the list is empty, skipping."
                )
                return False, False
            elif len(symlink_paths) != len(filepaths):
                logger.warning(
                    "The number of symlink paths should be the same as the number of filepaths, skipping."
                )
                return False, False
            # Make sure that the symlink is from the same project folder
            symlink_path = pathlib.Path(symlink_paths[0])
            filepath = pathlib.Path(filepaths[0])
            # The second index should be the project code (i.e., /proj/<proj_code> -> ('/', 'proj', '<proj_code>'))
            if symlink_path.parts[2] != filepath.parts[2]:
                logger.warning(
                    "The root of the symlink comes from a different project, ignoring"
                )
                return False, False

        collections, remainders = clique.assemble(filepaths)
        for collection in collections:
            deleted_, marked_ = self.consider_collection_for_deletion(
                collection,
                caution_level,
                archive,
                create_time,
                extra_data=extra_data,
                symlink_paths=symlink_paths
            )
            if deleted_:
                deleted = True
            if marked_:
                marked = True

        for index, remainder in enumerate(remainders):
            deleted_, marked_ = self.consider_file_for_deletion(
                remainder,
                caution_level,
                archive,
                create_time,
                extra_data=extra_data,
                symlink_path=symlink_paths[index] if symlink_paths else None
            )
            if deleted_:
                deleted = True
            if marked_:
                marked = True

        return deleted, marked

    def consider_collection_for_deletion(
        self,
        collection,
        caution_level=2,
        archive=False,
        create_time=None,
        extra_data=None,
        symlink_paths=None,
    ):
        """Consider a clique.collection for deletion based on its age"""
        deleted = False
        marked = False

        for index, filepath in enumerate(collection):
            deleted_, marked_ = self.consider_file_for_deletion(
                filepath,
                caution_level,
                archive,
                create_time,
                silent=True,
                extra_data=extra_data,
                symlink_path=symlink_paths[index] if symlink_paths else None
            )
            if deleted_:
                deleted = True
            if marked_:
                marked = True

        if deleted:
            logger.info(f"Deleted collection '{collection}'")
        elif marked:
            logger.info(f"Marked collection for deletion: '{collection}' (caution: {caution_level})")

        return deleted, marked

    def get_filepath_size(self, filepath, filepath_stat):
        """Util function to retun size of a file by using 'du' if it's a directory or the stat
        object if it's a file
        """
        if os.path.isdir(filepath):
            return int(run_subprocess(["du", "-s", filepath]).split("\t")[0]) * 1024

        return filepath_stat.st_size

    def consider_file_for_deletion(
        self,
        filepath,
        caution_level=2,
        archive=False,
        create_time=None,
        silent=False,
        extra_data=None,
        symlink_path=None,
    ):
        """Consider a file for deletion based on its age

        Args:
            filepath (str): The path to the file
            caution_level (int, optional): The level of caution to take when deleting
                the file. Defaults to 2.
            archive (bool, optional): Whether we are running an archive or just a
                routine clean up.
            create_time (datetime, optional): The time the publish file was created so
                we can compare it to the modification time of the file we are considering
                for deletion. Defaults to None.
            silent (bool, optional): Whether to suppress the log messages. Defaults to
                False.
            extra_data (dict, optional): Extra data to store in the archive entries.
                Defaults to None.
            symlink_path (str, optional): The path to the file to create a symlink to.

        Returns:
            bool: Whether the file was deleted
            bool: Whether the file was marked for deletion
        """
        # Extract the directory path and the original name
        dir_path, original_name = os.path.split(filepath)

        try:
            filepath_stat = os.stat(filepath)
        except FileNotFoundError:
            logger.warning(f"File not found: '{filepath}'")
            try:
                filepath = glob.glob(os.path.join(dir_path, f"*{original_name}"))[0]
                filepath_stat = os.stat(filepath)
                logger.info(f"But found its marked for deletion equivalent: '{filepath}'")
                dir_path, original_name = os.path.split(filepath)
            except IndexError:
                logger.warning(f"Marked for deletion file not found either")
                return False, False

        if os.path.islink(filepath):
            logger.debug(f"Skipping symlink: '{filepath}'")
            return False, False

        # Replace frame with token to save file ranges under the same entry
        path_entry = path_utils.replace_frame_number_with_token(filepath, "*")

        # If the file is already marked for deletion, we want to store it in the same
        # entry as the original file
        if DELETE_PREFIX in original_name:
            new_name = DELETE_PREFIX_RE.sub("", original_name)
            path_entry = os.path.join(dir_path, new_name)

        # If the entry already exists, we want to add the file to the existing entry
        # if the path wasn't added to the set of paths
        if path_entry in self.archive_entries:
            data_entry = self.archive_entries[path_entry]
        # Otherwise, we want to create a new entry for the file
        else:
            if caution_level is None:
                logger.error(
                    "No caution level was passed to the function, probably due "
                    "to assuming the file was already marked for deletion but it "
                    "wasn't found on the existing entries. Skipping!")
                return False, False

            data_entry = {
                "marked_time": TIME_NOW,
                "delete_time": TIME_NOW + DELETE_THRESHOLDS[caution_level],
                "is_deleted": False,
            }
            if extra_data:
                data_entry.update(extra_data)

        # If the file is already marked for deletion, we want to check if it's time
        # to delete it
        if DELETE_PREFIX in original_name or archive:
            # If we are passed the time marked for deletion or archive is True, delete it
            if datetime.today() > data_entry.get("delete_time") or archive:
                if not silent:
                    if not archive:
                        logger.info(
                            f"File has been marked for deletion enough time, deleting it."
                        )
                success = self.delete_filepath(filepath, silent=silent)
                if success:
                    data_entry["is_deleted"] = True
                    size_deleted = self.get_filepath_size(filepath, filepath_stat)
                    self.total_size_deleted += size_deleted
                    # Add filepath to set of paths for data entry
                    if data_entry.get("paths"):
                        data_entry["paths"].add(filepath)
                        data_entry["size"] += size_deleted
                    else:
                        data_entry["paths"] = {filepath}
                        data_entry["size"] = size_deleted
                    self.archive_entries[path_entry] = data_entry
                    return True, False
                return False, False

            return False, False
        # If file was modified after the creation time (publish), ignore removal to be safe
        elif create_time and filepath_stat.st_mtime > create_time.timestamp():
            logger.debug(
                "File '%s' was modified after it was published, ignoring the removal",
                filepath
            )
            return False, False
        # If file is newer than warning, ignore
        elif filepath_stat.st_mtime > WARNING_THRESHOLDS.get(caution_level, WARNING_THRESHOLDS[2]).timestamp():
            return False, False

        # Create the new name with the prefix
        new_name = f"{TIME_DELETE_PREFIX}{original_name}"

        # Construct the full path for the new name
        new_filepath = os.path.join(dir_path, new_name)

        # Add new filepath to set of paths for data entry
        if data_entry.get("paths"):
            data_entry["size"] += self.get_filepath_size(filepath, filepath_stat)
            data_entry["paths"].add(new_filepath if not const._debug else filepath)
        else:
            data_entry["size"] = self.get_filepath_size(filepath, filepath_stat)
            data_entry["paths"] = {new_filepath if not const._debug else filepath}

        # Rename the file or folder
        if not const._debug:
            os.rename(filepath, new_filepath)

        # If we are passing a symlink path, we want to create a symlink from
        # the source path to the new path
        if symlink_path:
            logger.debug(
                "Created symlink from '%s' to '%s'", symlink_path, filepath
            )
            if not const._debug:
                os.symlink(symlink_path, filepath)

        if not silent:
            logger.info(
                f"Marked for deletion: '{filepath}' -> '{new_name}' (caution: {caution_level})"
            )

        self.archive_entries[path_entry] = data_entry

        return False, True


# ------------// Callable Functions //------------
def clean_all():
    """Cleans all the projects in the projects directory."""
    scan_start = time.time()

    timestamp = time.strftime("%Y%m%d%H%M")
    summary_file = os.path.join(const.EXPORT_DIR, f"{timestamp}{'_debug' if const._debug else ''}.txt")

    # Create a file handler which logs even debug messages
    file_handler = logging.FileHandler(summary_file)
    file_handler.setLevel(logging.info)
    file_handler.setFormatter(
        logging.Formatter("%(asctime)s - %(levelname)s - %(message)s")
    )

    logger.addHandler(file_handler)

    logger.info("======= CLEAN ALL PROJECTS =======")

    for proj in sorted(os.listdir(const.PROJECTS_DIR)):
        archive_project = ArchiveProject(proj)
        archive_project.clean(archive=False)

    elapsed_time = time.time() - scan_start
    logger.info("Total Clean Time %s", utils.time_elapsed(elapsed_time))<|MERGE_RESOLUTION|>--- conflicted
+++ resolved
@@ -948,12 +948,6 @@
     def delete_filepath(self, filepath, silent=False):
         """Delete a file or directory"""
         # Temporal bypass of file deletion
-<<<<<<< HEAD
-        # logger.debug("We would delete this file but we are temporarily skipping file deletions")
-        # return False
-
-=======
->>>>>>> eee2fe3d
         try:
             if not const._debug:
                 if os.path.isfile(filepath):
@@ -1124,6 +1118,7 @@
         Returns:
             bool: Whether the file was deleted
             bool: Whether the file was marked for deletion
+            float: The size of the deleted file
         """
         # Extract the directory path and the original name
         dir_path, original_name = os.path.split(filepath)
