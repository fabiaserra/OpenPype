--- conflicted
+++ resolved
@@ -1064,13 +1064,8 @@
         # If the file is already marked for deletion, we want to store it in the same
         # entry as the original file
         if DELETE_PREFIX in original_name:
-<<<<<<< HEAD
-            # Replace delete prefix so we store the entry in the same data entry
-            path_entry = DELETE_PREFIX_RE.sub("", filepath)
-=======
             new_name = DELETE_PREFIX_RE.sub("", original_name)
             path_entry = os.path.join(dir_path, new_name)
->>>>>>> 589244d5
 
         # If the entry already exists, we want to add the file to the existing entry
         # if the path wasn't added to the set of paths
