--- conflicted
+++ resolved
@@ -464,12 +464,7 @@
         self.log.info("Submitted job to Deadline: {}.".format(job_id))
 
         # TODO: Find a way that's more generic and not render type specific
-<<<<<<< HEAD
-        export_job = instance.data["exportJob"]
-        if export_job:
-=======
         if "exportJob" in instance.data:
->>>>>>> d66bac0f
             self.log.info("Splitting export and render in two jobs")
             self.log.info("Export job id: %s", job_id)
             render_job_info = self.get_job_info(dependency_job_ids=[job_id])
