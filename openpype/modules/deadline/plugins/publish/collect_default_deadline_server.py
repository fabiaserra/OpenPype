--- conflicted
+++ resolved
@@ -43,23 +43,14 @@
 
             context.data["deadlinePassMongoUrl"] = self.pass_mongo_url
 
-<<<<<<< HEAD
-        deadline_servers = (context.data
-                            ["project_settings"]
-                            ["deadline"]
-                            ["deadline_servers"])
-        if deadline_servers:
-            deadline_webservice = deadline_servers[0]
+        deadline_webservice = None
+        if deadline_server_name:
+            deadline_webservice = deadline_module.deadline_urls.get(
+                deadline_server_name)
             if deadline_webservice:
                 context.data["defaultDeadline"] = deadline_webservice
                 self.log.debug("Overriding from project settings with {}".format(  # noqa: E501
                     deadline_webservice))
-=======
-        deadline_webservice = None
-        if deadline_server_name:
-            deadline_webservice = deadline_module.deadline_urls.get(
-                deadline_server_name)
->>>>>>> d66bac0f
 
         default_deadline_webservice = deadline_module.deadline_urls["default"]
         deadline_webservice = (
