--- conflicted
+++ resolved
@@ -422,14 +422,11 @@
         assembly_job_info.Priority = instance.data.get(
             "tile_priority", self.tile_priority
         )
-<<<<<<< HEAD
         assembly_job_info.TileJob = False
-=======
 
         pool = instance.context.data["project_settings"]["deadline"]
         pool = pool["publish"]["ProcessSubmittedJobOnFarm"]["deadline_pool"]
         assembly_job_info.Pool = pool or instance.data.get("primaryPool", "")
->>>>>>> 7e4357b4
 
         assembly_plugin_info = {
             "CleanupTiles": 1,
