# -*- coding: utf-8 -*-
"""Submit publishing job to farm."""
import os
import json
import re
from copy import deepcopy
import requests
import clique

import pyblish.api

from openpype import AYON_SERVER_ENABLED
from openpype.client import (
    get_last_version_by_subset_name,
)
<<<<<<< HEAD
from openpype.pipeline import (
    legacy_io,
    publish,
)
from openpype.pipeline import publish
from openpype.lib import EnumDef
=======
from openpype.pipeline import publish, legacy_io
from openpype.lib import EnumDef, is_running_from_build
>>>>>>> a9d8e57d
from openpype.tests.lib import is_in_tests
from openpype.pipeline.version_start import get_versioning_start

from openpype.pipeline.farm.pyblish_functions import (
    create_skeleton_instance,
    create_instances_for_aov,
    attach_instances_to_subset,
    prepare_representations,
    create_metadata_path
)


def get_resource_files(resources, frame_range=None):
    """Get resource files at given path.

    If `frame_range` is specified those outside will be removed.

    Arguments:
        resources (list): List of resources
        frame_range (list): Frame range to apply override

    Returns:
        list of str: list of collected resources

    """
    res_collections, _ = clique.assemble(resources)
    assert len(res_collections) == 1, "Multiple collections found"
    res_collection = res_collections[0]

    # Remove any frames
    if frame_range is not None:
        for frame in frame_range:
            if frame not in res_collection.indexes:
                continue
            res_collection.indexes.remove(frame)

    return list(res_collection)


class ProcessSubmittedJobOnFarm(pyblish.api.InstancePlugin,
                                publish.OpenPypePyblishPluginMixin,
                                publish.ColormanagedPyblishPluginMixin):
    """Process Job submitted on farm.

    These jobs are dependent on a deadline or muster job
    submission prior to this plug-in.

    - In case of Deadline, it creates dependent job on farm publishing
      rendered image sequence.

    - In case of Muster, there is no need for such thing as dependent job,
      post action will be executed and rendered sequence will be published.

    Options in instance.data:
        - deadlineSubmissionJob (dict, Required): The returned .json
          data from the job submission to deadline.

        - musterSubmissionJob (dict, Required): same as deadline.

        - outputDir (str, Required): The output directory where the metadata
            file should be generated. It's assumed that this will also be
            final folder containing the output files.

        - ext (str, Optional): The extension (including `.`) that is required
            in the output filename to be picked up for image sequence
            publishing.

        - publishJobState (str, Optional): "Active" or "Suspended"
            This defaults to "Suspended"

        - expectedFiles (list or dict): explained below

    """

    label = "Submit publish job to Deadline"
    order = pyblish.api.IntegratorOrder + 0.2
    icon = "tractor"

    targets = ["local"]

    hosts = ["fusion", "max", "maya", "nuke", "houdini",
             "celaction", "aftereffects", "harmony", "traypublisher",
             "hiero"]

    ### Starts Alkemy-X Override ###
    # Add all the families from TrayPublisher with a `.farm` suffix so this
    # plugin only picks them up when the suffix is added
    families = [
        "arnold_rop",
        "camera.farm",
        "image.farm",
        "imagesequence",
        "karma_rop",
        "mantra_rop",
        "matchmove.farm",
        "maxrender",
        "model.farm",
        "plate.farm",
        "pointcache.farm",
        "prerender.farm_frames",
        "prerender.farm",
        "redshift_rop",
        "reference.farm",
        "render.farm_frames",
        "render.farm",
        "renderlayer",
        "rig.farm",
        "simpleUnrealTexture.farm",
        "vdb.farm",
        "vray_rop",
        "vrayscene",
        "workfile.farm",
    ]
    ### Ends Alkemy-X Override ###

    aov_filter = {"maya": [r".*([Bb]eauty).*"],
                  "aftereffects": [r".*"],  # for everything from AE
                  "harmony": [r".*"],  # for everything from AE
                  "celaction": [r".*"],
                  "max": [r".*"]}

    environ_job_filter = [
        "OPENPYPE_METADATA_FILE"
    ]

    environ_keys = [
        "FTRACK_API_USER",
        "FTRACK_API_KEY",
        "FTRACK_SERVER",
        "AVALON_APP_NAME",
        "OPENPYPE_USERNAME",
        "OPENPYPE_SG_USER"
    ]

    # custom deadline attributes
    deadline_department = ""
    deadline_pool = ""
    deadline_pool_secondary = ""
    deadline_group = ""
    deadline_chunk_size = 1
    deadline_priority = None

    # regex for finding frame number in string
    R_FRAME_NUMBER = re.compile(r'.+\.(?P<frame>[0-9]+)\..+')

    # mapping of instance properties to be transferred to new instance
    #     for every specified family
    instance_transfer = {
        "slate": ["slateFrames", "slate"],
        "review": ["lutPath"],
        "render2d": ["bakingNukeScripts", "version"],
        "renderlayer": ["convertToScanline"]
    }

    # list of family names to transfer to new family if present
    families_transfer = [
        "render3d", "render2d", "ftrack", "slate", "client_review", "client_final",
    ]
    plugin_pype_version = "3.0"

    # script path for publish_filesequence.py
    publishing_script = None

    # poor man exclusion
    skip_integration_repre_list = []

    def _create_metadata_path(self, instance):
        ins_data = instance.data
        # Ensure output dir exists
        output_dir = ins_data.get(
            "publishRenderMetadataFolder", ins_data["outputDir"])

        try:
            if not os.path.isdir(output_dir):
                os.makedirs(output_dir)
        except OSError:
            # directory is not available
            self.log.warning("Path is unreachable: `{}`".format(output_dir))

        metadata_filename = "{}_{}_metadata.json".format(
            ins_data["asset"], ins_data["subset"]
        )

        metadata_path = os.path.join(output_dir, metadata_filename)

        # Convert output dir to `{root}/rest/of/path/...` with Anatomy
        success, rootless_mtdt_p = self.anatomy.find_root_template_from_path(
            metadata_path)
        if not success:
            # `rootless_path` is not set to `output_dir` if none of roots match
            self.log.warning((
                "Could not find root path for remapping \"{}\"."
                " This may cause issues on farm."
            ).format(output_dir))
            rootless_mtdt_p = metadata_path

        return metadata_path, rootless_mtdt_p

    def _submit_deadline_post_job(self, instance, job, instances):
        """Submit publish job to Deadline.

        Deadline specific code separated from :meth:`process` for sake of
        more universal code. Muster post job is sent directly by Muster
        submitter, so this type of code isn't necessary for it.

        Returns:
            (str): deadline_publish_job_id
        """
        data = instance.data.copy()
        subset = data["subset"]
        job_name = "Publish - {subset}".format(subset=subset)

        anatomy = instance.context.data['anatomy']

        # instance.data.get("subset") != instances[0]["subset"]
        # 'Main' vs 'renderMain'
        override_version = None
        instance_version = instance.data.get("version")  # take this if exists
        if instance_version != 1:
            override_version = instance_version

        output_dir = self._get_publish_folder(
            anatomy,
            deepcopy(instance.data["anatomyData"]),
            instance.data.get("asset"),
            instances[0]["subset"],
            instance.context,
<<<<<<< HEAD
            instance.data.get("family"),
=======
            instances[0]["family"],
>>>>>>> a9d8e57d
            override_version
        )

        # Transfer the environment from the original job to this dependent
        # job so they use the same environment
        metadata_path, rootless_metadata_path = \
            create_metadata_path(instance, anatomy)

        environment = {
            "AVALON_PROJECT": instance.context.data["projectName"],
            "AVALON_ASSET": instance.context.data["asset"],
            "AVALON_TASK": instance.context.data["task"],
            "OPENPYPE_USERNAME": instance.context.data["user"],
            "OPENPYPE_LOG_NO_COLORS": "1",
            "IS_TEST": str(int(is_in_tests()))
        }

        if AYON_SERVER_ENABLED:
            environment["AYON_PUBLISH_JOB"] = "1"
            environment["AYON_RENDER_JOB"] = "0"
            environment["AYON_REMOTE_PUBLISH"] = "0"
            environment["AYON_BUNDLE_NAME"] = os.environ["AYON_BUNDLE_NAME"]
            deadline_plugin = "Ayon"
        else:
            environment["OPENPYPE_PUBLISH_JOB"] = "1"
            environment["OPENPYPE_RENDER_JOB"] = "0"
            environment["OPENPYPE_REMOTE_PUBLISH"] = "0"
            deadline_plugin = "Openpype"
            # Add OpenPype version if we are running from build.
            if is_running_from_build():
                self.environ_keys.append("OPENPYPE_VERSION")

        # add environments from self.environ_keys
        for env_key in self.environ_keys:
            if os.getenv(env_key):
                environment[env_key] = os.environ[env_key]

        # pass environment keys from self.environ_job_filter
        job_environ = job["Props"].get("Env", {})
        for env_j_key in self.environ_job_filter:
            if job_environ.get(env_j_key):
                environment[env_j_key] = job_environ[env_j_key]

        # Add mongo url if it's enabled
        if instance.context.data.get("deadlinePassMongoUrl"):
            mongo_url = os.environ.get("OPENPYPE_MONGO")
            if mongo_url:
                environment["OPENPYPE_MONGO"] = mongo_url

        priority = self.deadline_priority or instance.data.get("priority", 50)

        instance_settings = self.get_attr_values_from_data(instance.data)
        initial_status = instance_settings.get("publishJobState", "Active")
        # TODO: Remove this backwards compatibility of `suspend_publish`
        if instance.data.get("suspend_publish"):
            initial_status = "Suspended"

        args = [
            "--headless",
            'publish',
            '"{}"'.format(rootless_metadata_path),
            "--targets", "deadline",
            "--targets", "farm"
        ]

        if is_in_tests():
            args.append("--automatic-tests")

        # Generate the payload for Deadline submission
        secondary_pool = (
            self.deadline_pool_secondary or instance.data.get("secondaryPool")
        )
        payload = {
            "JobInfo": {
                "Plugin": deadline_plugin,
                "BatchName": job["Props"]["Batch"],
                "Name": job_name,
                "UserName": job["Props"]["User"],
                "Comment": instance.context.data.get("comment", ""),

                "Department": self.deadline_department,
                "ChunkSize": self.deadline_chunk_size,
                "Priority": priority,
                "InitialStatus": initial_status,

                "Group": self.deadline_group,
                "Pool": self.deadline_pool or instance.data.get("primaryPool"),
                "SecondaryPool": secondary_pool,
                # ensure the outputdirectory with correct slashes
                "OutputDirectory0": output_dir.replace("\\", "/")
            },
            "PluginInfo": {
                "Version": self.plugin_pype_version,
                "Arguments": " ".join(args),
                "SingleFrameOnly": "True",
            },
            # Mandatory for Deadline, may be empty
            "AuxFiles": [],
        }

        # add assembly jobs as dependencies
        if instance.data.get("tileRendering"):
            self.log.info("Adding tile assembly jobs as dependencies...")
            job_index = 0
            for assembly_id in instance.data.get("assemblySubmissionJobs"):
                payload["JobInfo"]["JobDependency{}".format(
                    job_index)] = assembly_id  # noqa: E501
                job_index += 1
        elif instance.data.get("bakingSubmissionJobs"):
            self.log.info("Adding baking submission jobs as dependencies...")
            job_index = 0
            for assembly_id in instance.data["bakingSubmissionJobs"]:
                payload["JobInfo"]["JobDependency{}".format(
                    job_index)] = assembly_id  # noqa: E501
                job_index += 1
        elif job.get("_id"):
            payload["JobInfo"]["JobDependency0"] = job["_id"]

        for index, (key_, value_) in enumerate(environment.items()):
            payload["JobInfo"].update(
                {
                    "EnvironmentKeyValue%d"
                    % index: "{key}={value}".format(
                        key=key_, value=value_
                    )
                }
            )
        # remove secondary pool
        payload["JobInfo"].pop("SecondaryPool", None)

        self.log.info("Submitting Deadline job ...")

        url = "{}/api/jobs".format(self.deadline_url)
        response = requests.post(url, json=payload, timeout=10)
        if not response.ok:
            raise Exception(response.text)

        deadline_publish_job_id = response.json()["_id"]

        return deadline_publish_job_id


    def process(self, instance):
        # type: (pyblish.api.Instance) -> None
        """Process plugin.

        Detect type of render farm submission and create and post dependent
        job in case of Deadline. It creates json file with metadata needed for
        publishing in directory of render.

        Args:
            instance (pyblish.api.Instance): Instance data.

        """
        if not instance.data.get("farm"):
            self.log.debug("Skipping local instance.")
            return

        anatomy = instance.context.data["anatomy"]

        instance_skeleton_data = create_skeleton_instance(
            instance, families_transfer=self.families_transfer,
            instance_transfer=self.instance_transfer)
        """
        if content of `expectedFiles` list are dictionaries, we will handle
        it as list of AOVs, creating instance for every one of them.

        Example:
        --------

        expectedFiles = [
            {
                "beauty": [
                    "foo_v01.0001.exr",
                    "foo_v01.0002.exr"
                ],

                "Z": [
                    "boo_v01.0001.exr",
                    "boo_v01.0002.exr"
                ]
            }
        ]

        This will create instances for `beauty` and `Z` subset
        adding those files to their respective representations.

        If we have only list of files, we collect all file sequences.
        More then one doesn't probably make sense, but we'll handle it
        like creating one instance with multiple representations.

        Example:
        --------

        expectedFiles = [
            "foo_v01.0001.exr",
            "foo_v01.0002.exr",
            "xxx_v01.0001.exr",
            "xxx_v01.0002.exr"
        ]

        This will result in one instance with two representations:
        `foo` and `xxx`
        """
        do_not_add_review = False
        if instance.data.get("review") is False:
            self.log.debug("Instance has review explicitly disabled.")
            do_not_add_review = True

        if isinstance(instance.data.get("expectedFiles")[0], dict):
            instances = create_instances_for_aov(
                instance, instance_skeleton_data,
                self.aov_filter, self.skip_integration_repre_list,
                do_not_add_review)
        else:
            representations = prepare_representations(
                instance_skeleton_data,
                instance.data.get("expectedFiles"),
                anatomy,
                self.aov_filter,
                self.skip_integration_repre_list,
                do_not_add_review,
                instance.context,
                self
            )

            if "representations" not in instance_skeleton_data.keys():
                instance_skeleton_data["representations"] = []

            # add representation
            instance_skeleton_data["representations"] += representations
            instances = [instance_skeleton_data]

        # attach instances to subset
        if instance.data.get("attachTo"):
            instances = attach_instances_to_subset(
                instance.data.get("attachTo"), instances
            )

        r''' SUBMiT PUBLiSH JOB 2 D34DLiN3
          ____
        '     '            .---.  .---. .--. .---. .--..--..--..--. .---.
        |     |   --= \   |  .  \/   _|/    \|  .  \  ||  ||   \  |/   _|
        | JOB |   --= /   |  |  ||  __|  ..  |  |  |  |;_ ||  \   ||  __|
        |     |           |____./ \.__|._||_.|___./|_____|||__|\__|\.___|
        ._____.

        '''

        render_job = None
        submission_type = ""
        if instance.data.get("toBeRenderedOn") == "deadline":
            render_job = instance.data.pop("deadlineSubmissionJob", None)
            submission_type = "deadline"

        if instance.data.get("toBeRenderedOn") == "muster":
            render_job = instance.data.pop("musterSubmissionJob", None)
            submission_type = "muster"

        if not render_job and instance.data.get("tileRendering") is False:
            raise AssertionError(("Cannot continue without valid Deadline "
                                  "or Muster submission."))

        if not render_job:
            import getpass

            render_job = {}
            self.log.info("Faking job data ...")
            render_job["Props"] = {}
            # Render job doesn't exist because we do not have prior submission.
            # We still use data from it so lets fake it.
            #
            # Batch name reflect original scene name

            if instance.data.get("assemblySubmissionJobs"):
                render_job["Props"]["Batch"] = instance.data.get(
                    "jobBatchName")
            else:
                batch = os.path.splitext(os.path.basename(
                    instance.context.data.get("currentFile")))[0]
                render_job["Props"]["Batch"] = batch
            # User is deadline user
            render_job["Props"]["User"] = instance.context.data.get(
                "deadlineUser", getpass.getuser())

            render_job["Props"]["Env"] = {
                "FTRACK_API_USER": os.environ.get("FTRACK_API_USER"),
                "FTRACK_API_KEY": os.environ.get("FTRACK_API_KEY"),
                "FTRACK_SERVER": os.environ.get("FTRACK_SERVER"),
            }

        deadline_publish_job_id = None
        if submission_type == "deadline":
            # get default deadline webservice url from deadline module
            self.deadline_url = instance.context.data["defaultDeadline"]
            # if custom one is set in instance, use that
            if instance.data.get("deadlineUrl"):
                self.deadline_url = instance.data.get("deadlineUrl")
            assert self.deadline_url, "Requires Deadline Webservice URL"

            deadline_publish_job_id = \
                self._submit_deadline_post_job(instance, render_job, instances)

            # Inject deadline url to instances.
            for inst in instances:
                inst["deadlineUrl"] = self.deadline_url

        # publish job file
        publish_job = {
            "asset": instance_skeleton_data["asset"],
            "frameStart": instance_skeleton_data["frameStart"],
            "frameEnd": instance_skeleton_data["frameEnd"],
            "fps": instance_skeleton_data["fps"],
            "source": instance_skeleton_data["source"],
            "user": instance.context.data["user"],
            "version": instance.context.data["version"],  # workfile version
            "intent": instance.context.data.get("intent"),
            "comment": instance.context.data.get("comment"),
            "job": render_job or None,
            "session": legacy_io.Session.copy(),
            "instances": instances
        }

        if deadline_publish_job_id:
            publish_job["deadline_publish_job_id"] = deadline_publish_job_id

        # add audio to metadata file if available
        audio_file = instance.context.data.get("audioFile")
        if audio_file and os.path.isfile(audio_file):
            publish_job.update({"audio": audio_file})

        # pass Ftrack credentials in case of Muster
        if submission_type == "muster":
            ftrack = {
                "FTRACK_API_USER": os.environ.get("FTRACK_API_USER"),
                "FTRACK_API_KEY": os.environ.get("FTRACK_API_KEY"),
                "FTRACK_SERVER": os.environ.get("FTRACK_SERVER"),
            }
            publish_job.update({"ftrack": ftrack})

        metadata_path, rootless_metadata_path = \
            create_metadata_path(instance, anatomy)

        with open(metadata_path, "w") as f:
            json.dump(publish_job, f, indent=4, sort_keys=True)

    def _get_publish_folder(self, anatomy, template_data,
                            asset, subset, context,
                            family, version=None):
        """
            Extracted logic to pre-calculate real publish folder, which is
            calculated in IntegrateNew inside of Deadline process.
            This should match logic in:
                'collect_anatomy_instance_data' - to
                    get correct anatomy, family, version for subset and
                'collect_resources_path'
                    get publish_path

        Args:
            anatomy (openpype.pipeline.anatomy.Anatomy):
            template_data (dict): pre-calculated collected data for process
            asset (string): asset name
            subset (string): subset name (actually group name of subset)
            family (string): for current deadline process it's always 'render'
                TODO - for generic use family needs to be dynamically
                    calculated like IntegrateNew does
            version (int): override version from instance if exists

        Returns:
            (string): publish folder where rendered and published files will
                be stored
                based on 'publish' template
        """

        project_name = context.data["projectName"]
        if not version:
            version = get_last_version_by_subset_name(
                project_name,
                subset,
                asset_name=asset
            )
            if version:
                version = int(version["name"]) + 1
            else:
                version = get_versioning_start(
                    project_name,
                    template_data["app"],
                    task_name=template_data["task"]["name"],
                    task_type=template_data["task"]["type"],
                    family="render",
                    subset=subset,
                    project_settings=context.data["project_settings"]
                )

        host_name = context.data["hostName"]
        task_info = template_data.get("task") or {}

        template_name = publish.get_publish_template_name(
            project_name,
            host_name,
            family,
            task_info.get("name"),
            task_info.get("type"),
        )

        template_data["subset"] = subset
        template_data["family"] = family
        template_data["version"] = version

        render_templates = anatomy.templates_obj[template_name]
        if "folder" in render_templates:
            publish_folder = render_templates["folder"].format_strict(
                template_data
            )
        else:
            # solve deprecated situation when `folder` key is not underneath
            # `publish` anatomy
            self.log.warning((
                "Deprecation warning: Anatomy does not have set `folder`"
                " key underneath `publish` (in global of for project `{}`)."
            ).format(project_name))

            file_path = render_templates["path"].format_strict(template_data)
            publish_folder = os.path.dirname(file_path)

        return publish_folder

    @classmethod
    def get_attribute_defs(cls):
        return [
            EnumDef("publishJobState",
                    label="Publish Job State",
                    items=["Active", "Suspended"],
                    default="Active")
        ]<|MERGE_RESOLUTION|>--- conflicted
+++ resolved
@@ -13,17 +13,8 @@
 from openpype.client import (
     get_last_version_by_subset_name,
 )
-<<<<<<< HEAD
-from openpype.pipeline import (
-    legacy_io,
-    publish,
-)
-from openpype.pipeline import publish
-from openpype.lib import EnumDef
-=======
 from openpype.pipeline import publish, legacy_io
 from openpype.lib import EnumDef, is_running_from_build
->>>>>>> a9d8e57d
 from openpype.tests.lib import is_in_tests
 from openpype.pipeline.version_start import get_versioning_start
 
@@ -190,38 +181,6 @@
     # poor man exclusion
     skip_integration_repre_list = []
 
-    def _create_metadata_path(self, instance):
-        ins_data = instance.data
-        # Ensure output dir exists
-        output_dir = ins_data.get(
-            "publishRenderMetadataFolder", ins_data["outputDir"])
-
-        try:
-            if not os.path.isdir(output_dir):
-                os.makedirs(output_dir)
-        except OSError:
-            # directory is not available
-            self.log.warning("Path is unreachable: `{}`".format(output_dir))
-
-        metadata_filename = "{}_{}_metadata.json".format(
-            ins_data["asset"], ins_data["subset"]
-        )
-
-        metadata_path = os.path.join(output_dir, metadata_filename)
-
-        # Convert output dir to `{root}/rest/of/path/...` with Anatomy
-        success, rootless_mtdt_p = self.anatomy.find_root_template_from_path(
-            metadata_path)
-        if not success:
-            # `rootless_path` is not set to `output_dir` if none of roots match
-            self.log.warning((
-                "Could not find root path for remapping \"{}\"."
-                " This may cause issues on farm."
-            ).format(output_dir))
-            rootless_mtdt_p = metadata_path
-
-        return metadata_path, rootless_mtdt_p
-
     def _submit_deadline_post_job(self, instance, job, instances):
         """Submit publish job to Deadline.
 
@@ -251,11 +210,7 @@
             instance.data.get("asset"),
             instances[0]["subset"],
             instance.context,
-<<<<<<< HEAD
-            instance.data.get("family"),
-=======
             instances[0]["family"],
->>>>>>> a9d8e57d
             override_version
         )
 
