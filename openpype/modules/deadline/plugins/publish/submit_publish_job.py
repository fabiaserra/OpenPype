--- conflicted
+++ resolved
@@ -137,16 +137,7 @@
         "FTRACK_SERVER",
         "AVALON_APP_NAME",
         "OPENPYPE_USERNAME",
-<<<<<<< HEAD
-        "OPENPYPE_RENDER_JOB",
-        "OPENPYPE_PUBLISH_JOB",
-        "OPENPYPE_MONGO",
-        "OPENPYPE_VERSION",
-
-        "IS_TEST"
-=======
         "OPENPYPE_VERSION"
->>>>>>> 0af6df04
     ]
 
     # custom deadline attributes
@@ -243,19 +234,6 @@
         metadata_path, roothless_metadata_path = \
             self._create_metadata_path(instance)
 
-<<<<<<< HEAD
-        environment = job["Props"].get("Env", {})
-        environment["AVALON_PROJECT"] = legacy_io.Session["AVALON_PROJECT"]
-        environment["AVALON_ASSET"] = legacy_io.Session["AVALON_ASSET"]
-        environment["AVALON_TASK"] = legacy_io.Session["AVALON_TASK"]
-        environment["AVALON_APP_NAME"] = os.environ.get("AVALON_APP_NAME")
-        environment["OPENPYPE_VERSION"] = os.environ.get("OPENPYPE_VERSION")
-        environment["OPENPYPE_LOG_NO_COLORS"] = "1"
-        environment["OPENPYPE_USERNAME"] = instance.context.data["user"]
-        environment["OPENPYPE_PUBLISH_JOB"] = "1"
-        environment["OPENPYPE_RENDER_JOB"] = "0"
-        environment["IS_TEST"] = is_in_tests()
-=======
         environment = {
             "AVALON_PROJECT": legacy_io.Session["AVALON_PROJECT"],
             "AVALON_ASSET": legacy_io.Session["AVALON_ASSET"],
@@ -264,7 +242,8 @@
             "OPENPYPE_PUBLISH_JOB": "1",
             "OPENPYPE_RENDER_JOB": "0",
             "OPENPYPE_REMOTE_JOB": "0",
-            "OPENPYPE_LOG_NO_COLORS": "1"
+            "OPENPYPE_LOG_NO_COLORS": "1",
+            "IS_TEST": str(int(is_in_tests()))
         }
 
         # add environments from self.environ_keys
@@ -278,7 +257,6 @@
             if job_environ.get(env_j_key):
                 environment[env_j_key] = job_environ[env_j_key]
 
->>>>>>> 0af6df04
         # Add mongo url if it's enabled
         if instance.context.data.get("deadlinePassMongoUrl"):
             mongo_url = os.environ.get("OPENPYPE_MONGO")
