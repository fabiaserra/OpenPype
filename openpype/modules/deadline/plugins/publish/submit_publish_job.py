# -*- coding: utf-8 -*-
"""Submit publishing job to farm."""
import os
import json
import re
from copy import deepcopy
import requests
import clique

import pyblish.api

from openpype import AYON_SERVER_ENABLED
from openpype.client import (
    get_last_version_by_subset_name,
)
from openpype.pipeline import publish, legacy_io
from openpype.lib import EnumDef, is_running_from_build
from openpype.tests.lib import is_in_tests
from openpype.pipeline.version_start import get_versioning_start

from openpype.pipeline.farm.pyblish_functions import (
    create_skeleton_instance,
    create_instances_for_aov,
    attach_instances_to_subset,
    prepare_representations,
    create_metadata_path
)


def get_resource_files(resources, frame_range=None):
    """Get resource files at given path.

    If `frame_range` is specified those outside will be removed.

    Arguments:
        resources (list): List of resources
        frame_range (list): Frame range to apply override

    Returns:
        list of str: list of collected resources

    """
    res_collections, _ = clique.assemble(resources)
    assert len(res_collections) == 1, "Multiple collections found"
    res_collection = res_collections[0]

    # Remove any frames
    if frame_range is not None:
        for frame in frame_range:
            if frame not in res_collection.indexes:
                continue
            res_collection.indexes.remove(frame)

    return list(res_collection)


class ProcessSubmittedJobOnFarm(pyblish.api.InstancePlugin,
                                publish.OpenPypePyblishPluginMixin,
                                publish.ColormanagedPyblishPluginMixin):
    """Process Job submitted on farm.

    These jobs are dependent on a deadline or muster job
    submission prior to this plug-in.

    - In case of Deadline, it creates dependent job on farm publishing
      rendered image sequence.

    - In case of Muster, there is no need for such thing as dependent job,
      post action will be executed and rendered sequence will be published.

    Options in instance.data:
        - deadlineSubmissionJob (dict, Required): The returned .json
          data from the job submission to deadline.

        - musterSubmissionJob (dict, Required): same as deadline.

        - outputDir (str, Required): The output directory where the metadata
            file should be generated. It's assumed that this will also be
            final folder containing the output files.

        - ext (str, Optional): The extension (including `.`) that is required
            in the output filename to be picked up for image sequence
            publishing.

        - publishJobState (str, Optional): "Active" or "Suspended"
            This defaults to "Suspended"

        - expectedFiles (list or dict): explained below

    """

<<<<<<< HEAD
    label = "Submit publish job to Deadline"
=======
    label = "Submit Image Publishing job to Deadline"
>>>>>>> adf9cb3e
    order = pyblish.api.IntegratorOrder + 0.2
    icon = "tractor"

    targets = ["local"]

    hosts = ["fusion", "max", "maya", "nuke", "houdini",
             "celaction", "aftereffects", "harmony", "traypublisher",
             "hiero", "blender"]

    ### Starts Alkemy-X Override ###
    # Add all the families from TrayPublisher with a `.farm` suffix so this
    # plugin only picks them up when the suffix is added
    families = [
        "arnold_rop",
        "camera.farm",
        "image.farm",
        "imagesequence",
        "karma_rop",
        "mantra_rop",
        "matchmove.farm",
        "maxrender",
        "model.farm",
        "plate.farm",
        "pointcache.farm",
        "prerender.frames_farm",
        "prerender.farm",
        "redshift_rop",
        "reference.farm",
        "render.frames_farm",
        "render.farm",
        "renderlayer",
        "rig.farm",
        "simpleUnrealTexture.farm",
        "vdb.farm",
        "vray_rop",
        "vrayscene",
        "workfile.farm",
    ]
    ### Ends Alkemy-X Override ###

    aov_filter = {
        "maya": [r".*([Bb]eauty).*"],
        "blender": [r".*([Bb]eauty).*"],
        "houdini": [r".*"],
        "aftereffects": [r".*"],  # for everything from AE
        "harmony": [r".*"],  # for everything from AE
        "celaction": [r".*"],
        "max": [r".*"],
        "nuke": [r".*"],
    }

    environ_job_filter = [
        "OPENPYPE_METADATA_FILE"
    ]

    environ_keys = [
        "FTRACK_API_USER",
        "FTRACK_API_KEY",
        "FTRACK_SERVER",
        "AVALON_APP_NAME",
        "OPENPYPE_USERNAME",
        "OPENPYPE_SG_USER",
        "KITSU_LOGIN",
        "KITSU_PWD"
    ]

    # custom deadline attributes
    deadline_department = ""
    deadline_pool = ""
    deadline_pool_secondary = ""
    deadline_group = ""
    deadline_chunk_size = 1
    deadline_priority = None

    # regex for finding frame number in string
    R_FRAME_NUMBER = re.compile(r'.+\.(?P<frame>[0-9]+)\..+')

    # mapping of instance properties to be transferred to new instance
    #     for every specified family
    instance_transfer = {
        "slate": ["slateFrames", "slate"],
        "review": ["lutPath"],
        "render2d": ["bakingNukeScripts", "version"],
        "renderlayer": ["convertToScanline"],
        "plate.farm": ["main_plate", "cut_info_data", "sg_tags_data", "asset_working_format", "edit_note_data"],
    }

    # list of family names to transfer to new family if present
    families_transfer = [
        "render3d", "render2d", "ftrack", "slate", "client_review", "client_final",
    ]
    plugin_pype_version = "3.0"

    # script path for publish_filesequence.py
    publishing_script = None

    # poor man exclusion
    skip_integration_repre_list = []

    ### Starts Alkemy-X Override ###
    # Make 'jobs' argument a list so we can pass multiple dependency jobs
    def _submit_deadline_post_job(self, instance, jobs, instances):
    ### Ends Alkemy-X Override ###
        """Submit publish job to Deadline.

        Deadline specific code separated from :meth:`process` for sake of
        more universal code. Muster post job is sent directly by Muster
        submitter, so this type of code isn't necessary for it.

        Returns:
            (str): deadline_publish_job_id
        """
        data = instance.data.copy()
        subset = data["subset"]

        anatomy = instance.context.data['anatomy']

        # instance.data.get("subset") != instances[0]["subset"]
        # 'Main' vs 'renderMain'
        override_version = None
        instance_version = instance.data.get("version")  # take this if exists
        if instance_version != 1:
            override_version = instance_version

        ### Starts Alkemy-X Override ###
        # Add 'asset' to publish job label for extra clarity
        job_name = "Publish {} - {}{} - {} - {} - {} ({})".format(
            instances[0]["family"],
            instances[0]["subset"],
            " v{0:03d}".format(override_version) if override_version else "",
            instance.context.data["task"],
            instance.data["asset"],
            instance.context.data["projectName"],
            os.getenv("SHOW")
        )
        ### Ends Alkemy-X Override ###

        output_dir = self._get_publish_folder(
            anatomy,
            deepcopy(instance.data["anatomyData"]),
            instance.data.get("asset"),
            instances[0]["subset"],
            instance.context,
            instances[0]["family"],
            override_version
        )

        # Transfer the environment from the original job to this dependent
        # job so they use the same environment
        metadata_path, rootless_metadata_path = \
            create_metadata_path(instance, anatomy)
        self.log.info("Metadata path: %s", metadata_path)

        environment = {
            "AVALON_PROJECT": instance.context.data["projectName"],
            ### Starts Alkemy-X Override ###
            # Grab context from instance instead of context.data for the
            # cases where we use a generic context to publish to other contexts
            # (e.g. when ingesting in Hiero we use a high level context and we
            # need each individual publish to have the AVALON_ASSET pointing
            # to the final destination context)
            # "AVALON_ASSET": instance.context.data["asset"],
            "AVALON_ASSET": instance.data["asset"],
            ### Ends Alkemy-X Override ###
            "AVALON_TASK": instance.context.data["task"],
            "OPENPYPE_USERNAME": instance.context.data["user"],
            "OPENPYPE_LOG_NO_COLORS": "1",
            "IS_TEST": str(int(is_in_tests()))
        }

        if AYON_SERVER_ENABLED:
            environment["AYON_PUBLISH_JOB"] = "1"
            environment["AYON_RENDER_JOB"] = "0"
            environment["AYON_REMOTE_PUBLISH"] = "0"
            environment["AYON_BUNDLE_NAME"] = os.environ["AYON_BUNDLE_NAME"]
            deadline_plugin = "Ayon"
        else:
            environment["OPENPYPE_PUBLISH_JOB"] = "1"
            environment["OPENPYPE_RENDER_JOB"] = "0"
            environment["OPENPYPE_REMOTE_PUBLISH"] = "0"
            deadline_plugin = "OpenPype"
            # Add OpenPype version if we are running from build.
            if is_running_from_build():
                self.environ_keys.append("OPENPYPE_VERSION")

        # add environments from self.environ_keys
        for env_key in self.environ_keys:
            if os.getenv(env_key):
                environment[env_key] = os.environ[env_key]

        # pass environment keys from self.environ_job_filter
        ### Starts Alkemy-X Override ###
        # Make 'jobs' argument a list so we can pass multiple dependency jobs
        job_environ = {}
        for job in jobs:
            job_environ.update(job.get("Props", {}).get("Env", {}))
        ### Ends Alkemy-X Override ###

        for env_j_key in self.environ_job_filter:
            if job_environ.get(env_j_key):
                environment[env_j_key] = job_environ[env_j_key]

        # Add mongo url if it's enabled
        if instance.context.data.get("deadlinePassMongoUrl"):
            mongo_url = os.environ.get("OPENPYPE_MONGO")
            if mongo_url:
                environment["OPENPYPE_MONGO"] = mongo_url

        priority = self.deadline_priority or instance.data.get("priority", 50)

        instance_settings = self.get_attr_values_from_data(instance.data)
        initial_status = instance_settings.get("publishJobState", "Active")
        # TODO: Remove this backwards compatibility of `suspend_publish`
        if instance.data.get("suspend_publish"):
            initial_status = "Suspended"

        args = [
            "--headless",
            'publish',
            '"{}"'.format(rootless_metadata_path),
            "--targets", "deadline",
            "--targets", "farm"
        ]

        if is_in_tests():
            args.append("--automatic-tests")

        # Generate the payload for Deadline submission
        secondary_pool = (
            self.deadline_pool_secondary or instance.data.get("secondaryPool")
        )
        payload = {
            "JobInfo": {
                "Plugin": deadline_plugin,
                "BatchName": job["Props"]["Batch"],
                "Name": job_name,
                "UserName": job["Props"]["User"],
                "Comment": instance.context.data.get("comment", ""),

                "Department": self.deadline_department,
                "ChunkSize": self.deadline_chunk_size,
                "Priority": priority,
                "InitialStatus": initial_status,

                "Group": self.deadline_group,
                "Pool": self.deadline_pool or instance.data.get("primaryPool"),
                "SecondaryPool": secondary_pool,
                # ensure the outputdirectory with correct slashes
                "OutputDirectory0": output_dir.replace("\\", "/")
            },
            "PluginInfo": {
                "Version": self.plugin_pype_version,
                "Arguments": " ".join(args),
                "SingleFrameOnly": "True",
            },
            # Mandatory for Deadline, may be empty
            "AuxFiles": [],
        }

        # add assembly jobs as dependencies
        if instance.data.get("tileRendering"):
            self.log.info("Adding tile assembly jobs as dependencies...")
            job_index = 0
            for assembly_id in instance.data.get("assemblySubmissionJobs"):
                payload["JobInfo"]["JobDependency{}".format(
                    job_index)] = assembly_id  # noqa: E501
                job_index += 1
        elif instance.data.get("bakingSubmissionJobs"):
            self.log.info("Adding baking submission jobs as dependencies...")
            job_index = 0
            for assembly_id in instance.data["bakingSubmissionJobs"]:
                payload["JobInfo"]["JobDependency{}".format(
                    job_index)] = assembly_id  # noqa: E501
                job_index += 1
        ### Starts Alkemy-X Override ###
        # Make 'jobs' argument a list so we can pass multiple dependency jobs
        else:
            index = 0
            for job in jobs:
                if not job.get("_id"):
                    continue
                payload["JobInfo"][f"JobDependency{index}"] = job["_id"]
                index +=1
        ### Ends Alkemy-X Override ###

        for index, (key_, value_) in enumerate(environment.items()):
            payload["JobInfo"].update(
                {
                    "EnvironmentKeyValue%d"
                    % index: "{key}={value}".format(
                        key=key_, value=value_
                    )
                }
            )
        # remove secondary pool
        payload["JobInfo"].pop("SecondaryPool", None)

        self.log.debug("Submitting Deadline publish job ...")

        url = "{}/api/jobs".format(self.deadline_url)
        response = requests.post(url, json=payload, timeout=10)
        if not response.ok:
            raise Exception(response.text)

        deadline_publish_job_id = response.json()["_id"]

        return deadline_publish_job_id, metadata_path


    def process(self, instance):
        # type: (pyblish.api.Instance) -> None
        """Process plugin.

        Detect type of render farm submission and create and post dependent
        job in case of Deadline. It creates json file with metadata needed for
        publishing in directory of render.

        Args:
            instance (pyblish.api.Instance): Instance data.

        """
        if not instance.data.get("farm"):
            self.log.debug("Skipping local instance.")
            return

        data = instance.data.copy()
        context = instance.context
        self.context = context
        self.anatomy = instance.context.data["anatomy"]

        asset = data.get("asset") or context.data["asset"]
        subset = data.get("subset")

        start = instance.data.get("frameStart")
        if start is None:
            start = context.data["frameStart"]

        end = instance.data.get("frameEnd")
        if end is None:
            end = context.data["frameEnd"]

        handle_start = instance.data.get("handleStart")
        if handle_start is None:
            handle_start = context.data["handleStart"]

        handle_end = instance.data.get("handleEnd")
        if handle_end is None:
            handle_end = context.data["handleEnd"]

        fps = instance.data.get("fps")
        if fps is None:
            fps = context.data["fps"]

        if data.get("extendFrames", False):
            start, end = self._extend_frames(
                asset,
                subset,
                start,
                end,
                data["overrideExistingFrame"])

        try:
            source = data["source"]
        except KeyError:
            source = context.data["currentFile"]

        success, rootless_path = (
            self.anatomy.find_root_template_from_path(source)
        )
        if success:
            source = rootless_path

        else:
            # `rootless_path` is not set to `source` if none of roots match
            self.log.warning((
                "Could not find root path for remapping \"{}\"."
                " This may cause issues."
            ).format(source))

        family = "render"
        if ("prerender" in instance.data["families"] or
                "prerender.farm" in instance.data["families"]):
            family = "prerender"
        families = [family]

        # pass review to families if marked as review
        do_not_add_review = False
        if data.get("review"):
            families.append("review")
        elif data.get("review") is False:
            self.log.debug("Instance has review explicitly disabled.")
            do_not_add_review = True

        instance_skeleton_data = {
            "family": family,
            "subset": subset,
            "families": families,
            "asset": asset,
            "frameStart": start,
            "frameEnd": end,
            "handleStart": handle_start,
            "handleEnd": handle_end,
            "frameStartHandle": start - handle_start,
            "frameEndHandle": end + handle_end,
            "comment": instance.data["comment"],
            "fps": fps,
            "source": source,
            "extendFrames": data.get("extendFrames"),
            "overrideExistingFrame": data.get("overrideExistingFrame"),
            "pixelAspect": data.get("pixelAspect", 1),
            "resolutionWidth": data.get("resolutionWidth", 1920),
            "resolutionHeight": data.get("resolutionHeight", 1080),
            "multipartExr": data.get("multipartExr", False),
            "jobBatchName": data.get("jobBatchName", ""),
            "useSequenceForReview": data.get("useSequenceForReview", True),
            # map inputVersions `ObjectId` -> `str` so json supports it
            "inputVersions": list(map(str, data.get("inputVersions", []))),
            "colorspace": instance.data.get("colorspace"),
            "stagingDir_persistent": instance.data.get(
                "stagingDir_persistent", False
            )
        }

        # skip locking version if we are creating v01
        instance_version = instance.data.get("version")  # take this if exists
        if instance_version != 1:
            instance_skeleton_data["version"] = instance_version

        # transfer specific families from original instance to new render
        for item in self.families_transfer:
            if item in instance.data.get("families", []):
                instance_skeleton_data["families"] += [item]

        # transfer specific properties from original instance based on
        # mapping dictionary `instance_transfer`
        for key, values in self.instance_transfer.items():
            if key in instance.data.get("families", []):
                for v in values:
                    instance_skeleton_data[v] = instance.data.get(v)

        # look into instance data if representations are not having any
        # which are having tag `publish_on_farm` and include them
        for repre in instance.data.get("representations", []):
            staging_dir = repre.get("stagingDir")
            if staging_dir:
                success, rootless_staging_dir = (
                    self.anatomy.find_root_template_from_path(
                        staging_dir
                    )
                )
                if success:
                    repre["stagingDir"] = rootless_staging_dir
                else:
                    self.log.warning((
                        "Could not find root path for remapping \"{}\"."
                        " This may cause issues on farm."
                    ).format(staging_dir))
                    repre["stagingDir"] = staging_dir

            if "publish_on_farm" in repre.get("tags"):
                # create representations attribute of not there
                if "representations" not in instance_skeleton_data.keys():
                    instance_skeleton_data["representations"] = []

                instance_skeleton_data["representations"].append(repre)

        instances = None
        assert data.get("expectedFiles"), ("Submission from old Pype version"
                                           " - missing expectedFiles")

        anatomy = instance.context.data["anatomy"]

        instance_skeleton_data = create_skeleton_instance(
            instance, families_transfer=self.families_transfer,
            instance_transfer=self.instance_transfer)
        """
        if content of `expectedFiles` list are dictionaries, we will handle
        it as list of AOVs, creating instance for every one of them.

        Example:
        --------

        expectedFiles = [
            {
                "beauty": [
                    "foo_v01.0001.exr",
                    "foo_v01.0002.exr"
                ],

                "Z": [
                    "boo_v01.0001.exr",
                    "boo_v01.0002.exr"
                ]
            }
        ]

        This will create instances for `beauty` and `Z` subset
        adding those files to their respective representations.

        If we have only list of files, we collect all file sequences.
        More then one doesn't probably make sense, but we'll handle it
        like creating one instance with multiple representations.

        Example:
        --------

        expectedFiles = [
            "foo_v01.0001.exr",
            "foo_v01.0002.exr",
            "xxx_v01.0001.exr",
            "xxx_v01.0002.exr"
        ]

        This will result in one instance with two representations:
        `foo` and `xxx`
        """
        do_not_add_review = False
        if instance.data.get("review") is False:
            self.log.debug("Instance has review explicitly disabled.")
            do_not_add_review = True

        if isinstance(instance.data.get("expectedFiles")[0], dict):
            instances = create_instances_for_aov(
                instance, instance_skeleton_data,
                self.aov_filter, self.skip_integration_repre_list,
                do_not_add_review)
        else:
            representations = prepare_representations(
                instance_skeleton_data,
                instance.data.get("expectedFiles"),
                anatomy,
                self.aov_filter,
                self.skip_integration_repre_list,
                do_not_add_review,
                instance.context,
                self
            )

            if "representations" not in instance_skeleton_data.keys():
                instance_skeleton_data["representations"] = []

            # add representation
            instance_skeleton_data["representations"] += representations
            instances = [instance_skeleton_data]

        # attach instances to subset
        if instance.data.get("attachTo"):
            instances = attach_instances_to_subset(
                instance.data.get("attachTo"), instances
            )

        r''' SUBMiT PUBLiSH JOB 2 D34DLiN3
          ____
        '     '            .---.  .---. .--. .---. .--..--..--..--. .---.
        |     |   --= \   |  .  \/   _|/    \|  .  \  ||  ||   \  |/   _|
        | JOB |   --= /   |  |  ||  __|  ..  |  |  |  |;_ ||  \   ||  __|
        |     |           |____./ \.__|._||_.|___./|_____|||__|\__|\.___|
        ._____.

        '''
<<<<<<< HEAD
        ### Starts Alkemy-X Override ###
        # Make 'jobs' argument a list so we can pass multiple dependency jobs
        render_jobs = None
        submission_type = ""
        if instance.data.get("toBeRenderedOn") == "deadline":
            # If we have multiple submission jobs, we grab that key instead
            if "deadlineSubmissionJobs" in instance.data:
                render_jobs = instance.data.pop("deadlineSubmissionJobs", [])
            else:
                render_job = instance.data.pop("deadlineSubmissionJob", None)
                if render_job:
                    render_jobs = [render_job]
            submission_type = "deadline"

        if instance.data.get("toBeRenderedOn") == "muster":
            render_jobs = [instance.data.pop("musterSubmissionJob", None)]
            submission_type = "muster"

        if not render_jobs and instance.data.get("tileRendering") is False:
=======

        render_job = instance.data.pop("deadlineSubmissionJob", None)
        if not render_job and instance.data.get("tileRendering") is False:
>>>>>>> adf9cb3e
            raise AssertionError(("Cannot continue without valid Deadline "
                                  "or Muster submission."))

        if not render_jobs:
            import getpass

            render_job = {}
            self.log.debug("Faking job data ...")
            render_job["Props"] = {}
            # Render job doesn't exist because we do not have prior submission.
            # We still use data from it so lets fake it.
            #
            # Batch name reflect original scene name

            if instance.data.get("assemblySubmissionJobs"):
                render_job["Props"]["Batch"] = instance.data.get(
                    "jobBatchName")
            else:
                batch = os.path.splitext(os.path.basename(
                    instance.context.data.get("currentFile")))[0]
                render_job["Props"]["Batch"] = batch
            # User is deadline user
            render_job["Props"]["User"] = instance.context.data.get(
                "deadlineUser", getpass.getuser())

            render_job["Props"]["Env"] = {
                "FTRACK_API_USER": os.environ.get("FTRACK_API_USER"),
                "FTRACK_API_KEY": os.environ.get("FTRACK_API_KEY"),
                "FTRACK_SERVER": os.environ.get("FTRACK_SERVER"),
            }
            render_jobs = [render_job]
        ### Ends Alkemy-X Override ###

<<<<<<< HEAD
        deadline_publish_job_id = None
        metadata_path = ""
        if submission_type == "deadline":
            # get default deadline webservice url from deadline module
            self.deadline_url = instance.context.data["defaultDeadline"]
            # if custom one is set in instance, use that
            if instance.data.get("deadlineUrl"):
                self.deadline_url = instance.data.get("deadlineUrl")
            assert self.deadline_url, "Requires Deadline Webservice URL"

            ### Starts Alkemy-X Override ###
            # Make 'jobs' argument a list so we can pass multiple dependency jobs
            deadline_publish_job_id, metadata_path = \
                self._submit_deadline_post_job(instance, render_jobs, instances)
            ### Ends Alkemy-X Override ###
=======
        # get default deadline webservice url from deadline module
        self.deadline_url = instance.context.data["defaultDeadline"]
        # if custom one is set in instance, use that
        if instance.data.get("deadlineUrl"):
            self.deadline_url = instance.data.get("deadlineUrl")
        assert self.deadline_url, "Requires Deadline Webservice URL"

        deadline_publish_job_id = \
            self._submit_deadline_post_job(instance, render_job, instances)
>>>>>>> adf9cb3e

        # Inject deadline url to instances.
        for inst in instances:
            inst["deadlineUrl"] = self.deadline_url

        # publish job file
        publish_job = {
            "asset": instance_skeleton_data["asset"],
            "frameStart": instance_skeleton_data["frameStart"],
            "frameEnd": instance_skeleton_data["frameEnd"],
            "fps": instance_skeleton_data["fps"],
            "source": instance_skeleton_data["source"],
            "user": instance.context.data["user"],
            "version": instance.context.data["version"],  # workfile version
            "intent": instance.context.data.get("intent"),
            "comment": instance.context.data.get("comment"),
            "job": render_jobs[0] or None,
            "session": legacy_io.Session.copy(),
            "instances": instances
        }

        if deadline_publish_job_id:
            publish_job["deadline_publish_job_id"] = deadline_publish_job_id

        # add audio to metadata file if available
        audio_file = instance.context.data.get("audioFile")
        if audio_file and os.path.isfile(audio_file):
            publish_job.update({"audio": audio_file})

<<<<<<< HEAD
        # pass Ftrack credentials in case of Muster
        if submission_type == "muster":
            ftrack = {
                "FTRACK_API_USER": os.environ.get("FTRACK_API_USER"),
                "FTRACK_API_KEY": os.environ.get("FTRACK_API_KEY"),
                "FTRACK_SERVER": os.environ.get("FTRACK_SERVER"),
            }
            publish_job.update({"ftrack": ftrack})

        ### Starts Alkemy-X Override ###
        # Create metadata path only as we are adding a timestamp up to the
        # second and this caused it to have a missmatch in some cases
        # metadata_path, rootless_metadata_path = \
        #     create_metadata_path(instance, anatomy)
        ### Ends Alkemy-X Override ###
=======
        metadata_path, rootless_metadata_path = \
            create_metadata_path(instance, anatomy)
>>>>>>> adf9cb3e

        with open(metadata_path, "w") as f:
            json.dump(publish_job, f, indent=4, sort_keys=True)

    def _get_publish_folder(self, anatomy, template_data,
                            asset, subset, context,
                            family, version=None):
        """
            Extracted logic to pre-calculate real publish folder, which is
            calculated in IntegrateNew inside of Deadline process.
            This should match logic in:
                'collect_anatomy_instance_data' - to
                    get correct anatomy, family, version for subset and
                'collect_resources_path'
                    get publish_path

        Args:
            anatomy (openpype.pipeline.anatomy.Anatomy):
            template_data (dict): pre-calculated collected data for process
            asset (string): asset name
            subset (string): subset name (actually group name of subset)
            family (string): for current deadline process it's always 'render'
                TODO - for generic use family needs to be dynamically
                    calculated like IntegrateNew does
            version (int): override version from instance if exists

        Returns:
            (string): publish folder where rendered and published files will
                be stored
                based on 'publish' template
        """

        project_name = context.data["projectName"]
        host_name = context.data["hostName"]
        if not version:
            version = get_last_version_by_subset_name(
                project_name,
                subset,
                asset_name=asset
            )
            if version:
                version = int(version["name"]) + 1
            else:
                version = get_versioning_start(
                    project_name,
                    host_name,
                    task_name=template_data["task"]["name"],
                    task_type=template_data["task"]["type"],
                    ### Starts Alkemy-X Override ###
                    # Remove hard-coded `render` family
                    family=family,
                    ### Ends Alkemy-X Override ###
                    subset=subset,
                    project_settings=context.data["project_settings"]
                )

        host_name = context.data["hostName"]
        task_info = template_data.get("task") or {}

        template_name = publish.get_publish_template_name(
            project_name,
            host_name,
            family,
            task_info.get("name"),
            task_info.get("type"),
        )

        template_data["subset"] = subset
        template_data["family"] = family
        template_data["version"] = version

        render_templates = anatomy.templates_obj[template_name]
        if "folder" in render_templates:
            publish_folder = render_templates["folder"].format_strict(
                template_data
            )
        else:
            # solve deprecated situation when `folder` key is not underneath
            # `publish` anatomy
            self.log.warning((
                "Deprecation warning: Anatomy does not have set `folder`"
                " key underneath `publish` (in global of for project `{}`)."
            ).format(project_name))

            file_path = render_templates["path"].format_strict(template_data)
            publish_folder = os.path.dirname(file_path)

        return publish_folder

    @classmethod
    def get_attribute_defs(cls):
        return [
            EnumDef("publishJobState",
                    label="Publish Job State",
                    items=["Active", "Suspended"],
                    default="Active")
        ]<|MERGE_RESOLUTION|>--- conflicted
+++ resolved
@@ -89,11 +89,7 @@
 
     """
 
-<<<<<<< HEAD
     label = "Submit publish job to Deadline"
-=======
-    label = "Submit Image Publishing job to Deadline"
->>>>>>> adf9cb3e
     order = pyblish.api.IntegratorOrder + 0.2
     icon = "tractor"
 
@@ -654,7 +650,6 @@
         ._____.
 
         '''
-<<<<<<< HEAD
         ### Starts Alkemy-X Override ###
         # Make 'jobs' argument a list so we can pass multiple dependency jobs
         render_jobs = None
@@ -674,11 +669,6 @@
             submission_type = "muster"
 
         if not render_jobs and instance.data.get("tileRendering") is False:
-=======
-
-        render_job = instance.data.pop("deadlineSubmissionJob", None)
-        if not render_job and instance.data.get("tileRendering") is False:
->>>>>>> adf9cb3e
             raise AssertionError(("Cannot continue without valid Deadline "
                                   "or Muster submission."))
 
@@ -712,7 +702,6 @@
             render_jobs = [render_job]
         ### Ends Alkemy-X Override ###
 
-<<<<<<< HEAD
         deadline_publish_job_id = None
         metadata_path = ""
         if submission_type == "deadline":
@@ -728,17 +717,6 @@
             deadline_publish_job_id, metadata_path = \
                 self._submit_deadline_post_job(instance, render_jobs, instances)
             ### Ends Alkemy-X Override ###
-=======
-        # get default deadline webservice url from deadline module
-        self.deadline_url = instance.context.data["defaultDeadline"]
-        # if custom one is set in instance, use that
-        if instance.data.get("deadlineUrl"):
-            self.deadline_url = instance.data.get("deadlineUrl")
-        assert self.deadline_url, "Requires Deadline Webservice URL"
-
-        deadline_publish_job_id = \
-            self._submit_deadline_post_job(instance, render_job, instances)
->>>>>>> adf9cb3e
 
         # Inject deadline url to instances.
         for inst in instances:
@@ -768,26 +746,12 @@
         if audio_file and os.path.isfile(audio_file):
             publish_job.update({"audio": audio_file})
 
-<<<<<<< HEAD
-        # pass Ftrack credentials in case of Muster
-        if submission_type == "muster":
-            ftrack = {
-                "FTRACK_API_USER": os.environ.get("FTRACK_API_USER"),
-                "FTRACK_API_KEY": os.environ.get("FTRACK_API_KEY"),
-                "FTRACK_SERVER": os.environ.get("FTRACK_SERVER"),
-            }
-            publish_job.update({"ftrack": ftrack})
-
         ### Starts Alkemy-X Override ###
         # Create metadata path only as we are adding a timestamp up to the
         # second and this caused it to have a missmatch in some cases
         # metadata_path, rootless_metadata_path = \
         #     create_metadata_path(instance, anatomy)
         ### Ends Alkemy-X Override ###
-=======
-        metadata_path, rootless_metadata_path = \
-            create_metadata_path(instance, anatomy)
->>>>>>> adf9cb3e
 
         with open(metadata_path, "w") as f:
             json.dump(publish_job, f, indent=4, sort_keys=True)
