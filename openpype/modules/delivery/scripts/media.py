
"""Module for handling generation of delivery media of SG playlists and versions"""
import os
import collections
import copy
import re
import click
import csv

from openpype import AYON_SERVER_ENABLED
from openpype import client as op_cli
from openpype.lib import Logger, StringTemplate, get_datetime_data
from openpype.pipeline import delivery, template_data
from openpype.tools.utils import paths as path_utils
from openpype.modules.deadline import constants as dl_constants
from openpype.modules.deadline.lib import submit
if AYON_SERVER_ENABLED:
    from ayon_shotgrid.lib import credentials
else:
    from openpype.modules.shotgrid.lib import credentials


# Default paths where template nuke script and corresponding python file
# that operate the template script live
NUKE_DELIVERY_PY_DEFAULT = "/pipe/nuke/templates/delivery_template.py"
NUKE_DELIVERY_SCRIPT_DEFAULT = "/pipe/nuke/templates/delivery_template.nk"

# Path where Nuke template script would live for a project
PROJ_NUKE_DELIVERY_SCRIPT = "/proj/{proj_code}/resources/delivery/delivery_template.nk"

# Root path where delivery media gets generated
DELIVERY_STAGING_DIR = "/proj/{project[code]}/io/delivery/ready_to_deliver/{yyyy}{mm}{dd}"

# Template string of how delivery filenames will be called
FILENAME_TEMPLATE_DEFAULT = "{SEQ}_{shotnum}_{task[short]}_v{version:0>4}_{vendor}<_{suffix}>"

# Template path where outputs will be generated to
DELIVERY_TEMPLATE_DEFAULT = "{package_name}/{output}/<{is_sequence}<{filename}/>>{filename}<.{frame:0>4}>.{ext}"

# Constant string to identify the values that we want to bypass and not override
USE_SOURCE_VALUE = "-- Use source --"

# Shotgrid names of fields that are relevant for delivery media
SG_FIELD_OP_INSTANCE_ID = "sg_op_instance_id"
SG_FIELD_MEDIA_GENERATED = "sg_op_delivery_media_generated"
SG_FIELD_MEDIA_PATH = "sg_op_delivery_media_path"
SG_SUBMISSION_NOTES = "sg_submission_notes"
SG_SUBMIT_FOR = "sg_submit_for"
SG_VERSION_IMPORTANT_FIELDS = [
    "project",
    "code",
    "entity",
    "description",
    "user",
    SG_FIELD_OP_INSTANCE_ID,
    SG_FIELD_MEDIA_GENERATED,
    SG_FIELD_MEDIA_PATH,
    SG_SUBMIT_FOR,
    SG_SUBMISSION_NOTES
]

# Regular expression pattern to match word[word]
NESTED_TOKENS_RE = re.compile(r"(\w+)\[(\w+)\]")

# All file extensions that will (most likely) be a single file
SINGLE_FILE_EXTENSIONS = ["mov", "mp4", "png", "jpg", "jpeg", "mxf"]

# Columns for CSV data file
CSV_DATA_COLUMNS = ["Filename", "Submitted For", "Notes"]


logger = Logger.get_logger(__name__)


def get_output_anatomy_data(anatomy_data, delivery_data, output_name, output_extension):
    """Returns a dictionary of anatomy data for a given output name and extension.

    Args:
        anatomy_data (dict): A dictionary of base generic anatomy data to use
            as a base for the tokens.
        delivery_data (dict): A dictionary of delivery data that contains
            data specific to the output and possible overrides of the tokens.
        output_name (str): The name of the output.
        output_extension (str): The extension of the output.

    Returns:
        dict: A dictionary of anatomy data for the output.
    """
    output_anatomy_data = copy.deepcopy(anatomy_data)

    # Specific tokens for output

    # Add output name
    output_anatomy_data["output"] = output_name

    # Add output extension
    output_anatomy_data["ext"] = output_extension

    # If output extension is one of the single file extensions we remove the
    # "frame" token
    if output_extension in SINGLE_FILE_EXTENSIONS:
        try:
            output_anatomy_data.pop("frame")
        except KeyError:
            pass
    # Otherwise we add "is_sequence" as an empty token so we can use it on
    # nested optional tokens to add extra items
    # i.e., "<{is_sequence}<{filename}/>>" will only add that extra folder
    # if the output_anatomy_data contains "is_sequence"
    else:
        output_anatomy_data["is_sequence"] = ""

    # Add delivery type
    output_anatomy_data["delivery_type"] = output_name.rsplit("_", 1)[-1]

    # Create a dictionary of all the tokens we will override
    # anatomy data with
    for key, value in delivery_data.items():

        # Create a new dictionary on every iteration as we progressively
        # update the delivery data with each new override
        output_override = {}

        if key.endswith("_override") and value and value != USE_SOURCE_VALUE:
            # Remove the _override suffix
            key = key.replace("_override", "")

            # Fill up values of tokens that might be referencing other tokens
            value = StringTemplate.format_template(value, output_anatomy_data)
            logger.debug("Updated value '%s'", value)

            # Check if key is a nested key (i.e., "task[code]_override")
            # so if it's nested we create an inner dictionary with the
            # value
            nested_tokens_match = NESTED_TOKENS_RE.match(key)
            if nested_tokens_match:
                outer_key, inner_key = nested_tokens_match.groups()
                output_override[outer_key] = {inner_key: value}
            # Otherwise we simply assign the value to the key
            else:
                output_override[key] = value

        # Add custom tokens
        elif key == "custom_tokens":
            # Create a dictionary with all the overrides specific to the output name
            for custom_key, custom_value in value.items():
                if custom_key.startswith(output_name) and custom_value:
                    custom_key = custom_key.replace(f"{output_name}:", "")
                # Ignore keys that aren't specific to the output
                elif ":" in custom_key:
                    logger.debug(
                        "Skipping custom token with key '%s' as it's not specific to output '%s'.",
                        custom_key,
                        output_name
                    )
                    continue
                logger.debug(
                    "Adding custom token '%s':'%s' for output '%s'.",
                    custom_key,
                    custom_value,
                    output_name
                )
                custom_value = StringTemplate.format_template(
                    custom_value, output_anatomy_data
                )
                output_override[custom_key] = custom_value

        output_anatomy_data.update(output_override)

    return output_anatomy_data


def generate_delivery_media_playlist_id(
    playlist_id,
    delivery_data,
):
    """Given a SG playlist id, generate all the delivery media for all the versions
    associated to it.

    Args:
        playlist_id (int): Shotgrid playlist id to republish.
        delivery_data (dict[str]): Dictionary of relevant data necessary
            for delivery.

    Returns:
        tuple: A tuple containing a dictionary of report items and a boolean indicating
            whether the republish was successful.
    """
    report_items = collections.defaultdict(list)

    sg = credentials.get_shotgrid_session()

    sg_playlist = sg.find_one(
        "Playlist",
        [
            ["id", "is", int(playlist_id)],
        ],
        ["project"],
    )

    # Get the project name associated with the selected entities
    project_name = sg_playlist["project"]["name"]

    project_doc = op_cli.get_project(project_name, fields=["name"])
    if not project_doc:
        return report_items[f"Didn't find project '{project_name}' in avalon."], False

    # Get all the SG versions associated to the playlist
    sg_versions = sg.find(
        "Version",
        [["playlists", "in", sg_playlist]],
        SG_VERSION_IMPORTANT_FIELDS,
    )

    success = True
    for sg_version in sg_versions:
        new_report_items, new_success = generate_delivery_media_version(
            sg_version,
            project_name,
            delivery_data,
            report_items,
        )
        if new_report_items:
            report_items.update(new_report_items)

        if not new_success:
            success = False

    click.echo(report_items)
    return report_items, success


def generate_delivery_media_version_id(
    version_id,
    delivery_data,
):
    """Given a SG version id, generate its corresponding delivery so it
        triggers the OP publish pipeline again.

    Args:
        version_id (int): Shotgrid version id to republish.
        delivery_data (dict[str]): Dictionary of relevant data necessary
            for delivery.

    Returns:
        tuple: A tuple containing a dictionary of report items and a boolean indicating
            whether the republish was successful.
    """
    report_items = collections.defaultdict(list)

    sg = credentials.get_shotgrid_session()

    sg_version = sg.find_one(
        "Version",
        [
            ["id", "is", int(version_id)],
        ],
        SG_VERSION_IMPORTANT_FIELDS,
    )
    return generate_delivery_media_version(
        sg_version,
        sg_version["project"]["name"],
        delivery_data,
        report_items
    )


def generate_delivery_media_version(
    sg_version,
    project_name,
    delivery_data,
    report_items,
    update_sg_data=True,
):
    """
    Generate the corresponding delivery version given SG version by creating a new
        subset with review and/or final outputs.

    Args:
        sg_version (dict): The Shotgrid version to republish.
        project_name (str): The name of the Shotgrid project.
        delivery_data (dict[str]): Dictionary of relevant data necessary
            for delivery.

    Returns:
        tuple: A tuple containing a dictionary of report items and a boolean indicating
            whether the republish was successful.
    """
    logger.debug("Delivery data: %s", delivery_data)

    # Grab the OP's id corresponding to the SG version
    op_version_id = sg_version["sg_op_instance_id"]
    if not op_version_id or op_version_id == "-":
        msg = "Missing 'sg_op_instance_id' field on SG Versions"
        sub_msg = f"{project_name} - {sg_version['code']} - id: {sg_version['id']}<br>"
        logger.error("%s: %s", msg, sub_msg)
        report_items[msg].append(sub_msg)
        return report_items, False

    # Get OP version corresponding to the SG version
    version_doc = op_cli.get_version_by_id(project_name, op_version_id)
    if not version_doc:
        msg = "No OP version found for SG versions"
        sub_msg = f"{project_name} - {sg_version['code']} - id: {sg_version['id']}<br>"
        logger.error("%s: %s", msg, sub_msg)
        report_items[msg].append(sub_msg)
        return report_items, False

    # Find the "exr" OP representation we want to deliver
    exr_repre_doc = op_cli.get_representation_by_name(
        project_name,
        "exr",
        version_id=op_version_id,
    )
    if not exr_repre_doc:
        msg = "No 'exr' representation found on SG versions"
        sub_msg = f"{project_name} - {sg_version['code']} - id: {sg_version['id']}<br>"
        logger.error("%s: %s", msg, sub_msg)
        report_items[msg].append(sub_msg)
        return report_items, False

    # If force delivery media isn't enabled, validate whether the SG version was already
    # submitted for delivery or not
    if not delivery_data.get("force_delivery_media"):
        if sg_version.get(SG_FIELD_MEDIA_GENERATED):
            report_items["Delivery media already exists for versions"].append(
                f"{project_name} - {sg_version['code']} - id: {sg_version['id']} - {sg_version[SG_FIELD_MEDIA_PATH]}"
            )
            return report_items, False

    # Grab frame range from version being delivered
    frame_start_handle = int(
        version_doc["data"]["frameStart"] - version_doc["data"].get("handleStart", 0)
    )
    frame_end_handle = int(
        version_doc["data"]["frameEnd"] + version_doc["data"].get("handleEnd", 0)
    )
    logger.debug("Frame start handle: %s", frame_start_handle)
    logger.debug("Frame end handle: %s", frame_end_handle)
    out_frame_start = frame_start_handle
    out_frame_end = frame_end_handle

    # Try find the thumbnail representation of the OP version
    # and add it to the delivery template in case it comes
    # useful in the future
    thumbnail_repre_doc = op_cli.get_representation_by_name(
        project_name,
        "thumbnail",
        version_id=op_version_id,
    )

    # Calculate the input path where the "exr" representation
    # lives
    input_path = exr_repre_doc["data"]["path"]
    # Replace frame number with #'s for expected_files function
    path, filename = os.path.split(input_path)
    new_filename = path_utils.replace_frame_number_with_token(filename, "#", padding=True)
    input_hashes_path = os.path.join(path, new_filename)

    # Create a dictionary of anatomy data so we can fill up
    # all the tokenized paths
    anatomy_data = copy.deepcopy(exr_repre_doc["context"])
    datetime_data = get_datetime_data()
    anatomy_data.update(datetime_data)
    asset_data = template_data.get_template_data_with_names(
        project_name, exr_repre_doc["context"]["asset"]
    )
    anatomy_data.update(asset_data)

    # Add {submission_notes} from SG version
    anatomy_data["submission_notes"] = sg_version[SG_SUBMISSION_NOTES]

    # Add {submit_for} from SG version
    anatomy_data["submit_for"] = sg_version[SG_SUBMIT_FOR]

    logger.debug("Original anatomy data: %s", anatomy_data)

    # Create path where delivery package will be created
    package_name = ""
    package_path = StringTemplate.format_template(
        DELIVERY_STAGING_DIR, anatomy_data
    )

    # Create environment variables required to run Nuke script
    task_env = {
        "_AX_DELIVERY_NUKESCRIPT": delivery_data["nuke_template_script"],
        "_AX_DELIVERY_READPATH": input_hashes_path,
        "_AX_DELIVERY_FRAMES": "{0}_{1}".format(
            int(out_frame_start), int(out_frame_end)
        ),
        "_AX_DELIVERY_SUBMISSION_NOTES": delivery_data.get("submission_notes_override") or
            anatomy_data.get("submission_notes"),
        "_AX_DELIVERY_SUBMIT_FOR": delivery_data.get("submit_for_override") or
            anatomy_data.get("submit_for"),
        "_AX_DELIVERY_ARTIST": sg_version.get("user", {}).get("name") or
            anatomy_data.get("user"),
        "_AX_DEBUG_PATH": os.path.join(package_path, "nuke_scripts"),
        "AVALON_ASSET": anatomy_data["asset"],
        "AVALON_TASK": anatomy_data["task"]["name"],
        "AVALON_PROJECT": project_name,
        "AVALON_APP": "nuke",
<<<<<<< HEAD
        "AVALON_APP_NAME": "nuke/15.0" if AYON_SERVER_ENABLED else "nuke/15-03",
        "AYON_RENDER_JOB" if AYON_SERVER_ENABLED else "OPENPYPE_RENDER_JOB":  "1",
=======
        "AVALON_APP_NAME": "nuke/15-0",
        "OPENPYPE_RENDER_JOB": "1",
>>>>>>> 4c4e1504
    }
    # Also add bundle name to submission
    if AYON_SERVER_ENABLED:
        task_env["AYON_BUNDLE_NAME"] = os.getenv("AYON_BUNDLE_NAME")

    if thumbnail_repre_doc:
        task_env["_AX_DELIVERY_THUMBNAIL_PATH"] = thumbnail_repre_doc["data"]["path"]

    # Create a list of all the outputs that will be generated
    # to store them in a CSV file
    csv_data = []

    success = True

    # For each output selected, submit a job to the farm
    for index, output_name_ext in enumerate(delivery_data["output_names_ext"]):

        # Inject output specific anatomy data and resolve tokens
        output_name, output_ext = output_name_ext
        output_anatomy_data = get_output_anatomy_data(
            anatomy_data, delivery_data, output_name, output_ext
        )
        package_name = output_anatomy_data["package_name"]
        logger.debug(
            "Anatomy data with output '%s' overrides: %s",
            output_name, output_anatomy_data
        )

        # Calculate destination path where output will be generated
        output_path_template = os.path.join(
            package_path, delivery_data["template_path"]
        )
        repre_report_items, dest_path = delivery.check_destination_path(
            output_name,
            None,
            output_anatomy_data,
            datetime_data,
            template_name=None,
            template_str=output_path_template,
            return_dest_path=True,
        )
        if repre_report_items:
            success = False
            report_items.update(repre_report_items)
            continue

        # Ensure output directory exists
        parent_dir = os.path.dirname(dest_path)
        if not os.path.exists(parent_dir):
            os.makedirs(parent_dir)
        # Add some validation to make sure we don't overwrite existing files
        elif not delivery_data.get("force_override_files") and os.path.isfile(dest_path):
            logger.warning("Destination path '%s' already exists.", dest_path)
            report_items["Destination path already exists"].append(
                dest_path
            )
            return report_items, False

        out_filename = output_anatomy_data["filename"]

        # Create a separate variable as CSV filename is the full name with
        # extension included
        csv_outfilename = f"{out_filename}.{output_ext}"

        # If {frame} token exists, replace frame with padded #'s
        if output_anatomy_data.get("frame"):
            dest_path = re.sub(
                r"\d+(?=\.\w+$)", lambda m: "#" * len(m.group()) if m.group() else "#",
                dest_path
            )
            # Add frame range to output filename used for CSV data too
            slate_frame_start = out_frame_start - 1
            csv_outfilename = f"{out_filename}.[{slate_frame_start}-{out_frame_end}].{output_ext}"

        # Add environment variables specific to this output
        output_task_env = task_env.copy()
        output_task_env["_AX_DELIVERY_OUTPUT_NAME"] = output_name
        output_task_env["_AX_DELIVERY_FILENAME"] = out_filename
        output_task_env["_AX_DELIVERY_WRITEPATH"] = dest_path

        # Trigger generation of thumbnail only on the first output generation
        if index == 0:
            output_task_env["_AX_DELIVERY_GENERATE_THUMBNAIL"] = "1"
            output_task_env["_AX_DELIVERY_THUMBNAIL_PATH"] = os.path.join(
                package_path, package_name, "_thumb"
            )

        # Append output information to CSV data
        csv_data.append(
            [
                csv_outfilename,
                sg_version.get(SG_SUBMIT_FOR, ""),
                sg_version.get(SG_SUBMISSION_NOTES, "")
            ]
        )

        logger.info("Submitting Nuke delivery job for '%s'...", output_name)

        # Create dictionary of data specific to Nuke plugin for payload submit
        plugin_data = {
            "ScriptJob": True,
            "SceneFile": NUKE_DELIVERY_PY_DEFAULT,
            "ScriptFilename": NUKE_DELIVERY_PY_DEFAULT,
            # the Version entry is kind of irrelevant as our Deadline workers only
            # contain a single DCC version at the time of writing this
            "Version": "15.0",
            "UseGpu": False,
            "OutputFilePath": dest_path,
        }

        # Submit job to Deadline
        task_name = "Delivery - {} - {} - {} ({})".format(
            output_name,
            output_anatomy_data["filename"],
            project_name,
            asset_data["project"]["code"]
        )
        response = submit.payload_submit(
            plugin="AxNuke",
            plugin_data=plugin_data,
            frame_range=(out_frame_start, out_frame_end),
            batch_name=f"Delivery media - {package_path}",
            task_name=task_name,
            group=dl_constants.NUKE_CPU_GROUP.format("15", "0"),
            extra_env=output_task_env,
        )
        report_items["Submitted delivery media job to Deadline"].append(
            f"{dest_path} - {task_name} - {response['_id']}"
        )

    # Update SG version with the path where it got delivered and
    # whether media got generated
    if update_sg_data:
        data_to_update = {
            SG_FIELD_MEDIA_GENERATED: True,
            SG_FIELD_MEDIA_PATH: os.path.join(package_path, package_name),
        }
        sg = credentials.get_shotgrid_session()
        sg.update("Version", sg_version["id"], data_to_update)
        logger.debug(
            "Updating version '%s' with '%s'", sg_version["code"], data_to_update
        )

    # Write CSV data to file in package
    csv_path = os.path.join(
        package_path, package_name, "{}.csv".format(package_name)
    )

    # Make sure output directory folder exists
    output_dir = os.path.dirname(csv_path)
    if not os.path.exists(output_dir):
        os.makedirs(output_dir)

    # Check if the file exists and has content (i.e., is not empty)
    csv_file_exists = os.path.isfile(csv_path) and os.path.getsize(csv_path) > 0

    with open(csv_path, "a", newline="") as csvfile:
        writer = csv.writer(csvfile)

        # If file didn't exist or was empty, write the header first
        if not csv_file_exists:
            logger.debug("CSV file created at '%s'", csv_path)
            writer.writerow(CSV_DATA_COLUMNS)

        for row in csv_data:
            writer.writerow(row)

    logger.debug("Added CSV data at '%s'", csv_path)

    return report_items, success<|MERGE_RESOLUTION|>--- conflicted
+++ resolved
@@ -399,13 +399,8 @@
         "AVALON_TASK": anatomy_data["task"]["name"],
         "AVALON_PROJECT": project_name,
         "AVALON_APP": "nuke",
-<<<<<<< HEAD
-        "AVALON_APP_NAME": "nuke/15.0" if AYON_SERVER_ENABLED else "nuke/15-03",
+        "AVALON_APP_NAME": "nuke/15.0" if AYON_SERVER_ENABLED else "nuke/15-0",
         "AYON_RENDER_JOB" if AYON_SERVER_ENABLED else "OPENPYPE_RENDER_JOB":  "1",
-=======
-        "AVALON_APP_NAME": "nuke/15-0",
-        "OPENPYPE_RENDER_JOB": "1",
->>>>>>> 4c4e1504
     }
     # Also add bundle name to submission
     if AYON_SERVER_ENABLED:
