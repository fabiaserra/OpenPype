--- conflicted
+++ resolved
@@ -402,12 +402,9 @@
                 # Make sure subset name is always lower case and split by underscores
                 subset_name = _split_camel_case(subset_name)
                 subset_name = slugify_string(subset_name)
-<<<<<<< HEAD
-=======
                 # Add `_vnd` to the subset name to show it comes from a vendor
                 if "/io/incoming" in filepath:
                     subset_name = f"{subset_name}_vnd"
->>>>>>> dc5eea97
                 publish_data["subset_name"] = subset_name
 
             products[filepath] = publish_data
