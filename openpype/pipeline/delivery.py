--- conflicted
+++ resolved
@@ -212,12 +212,9 @@
     format_dict,
     report_items,
     log,
-<<<<<<< HEAD
     template_str=None,
-=======
     has_renumbered_frame=False,
     new_frame_start=0
->>>>>>> bf600987
 ):
     """ For Pype2(mainly - works in 3 too) where representation might not
         contain files.
