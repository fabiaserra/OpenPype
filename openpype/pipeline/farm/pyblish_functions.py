import copy
import datetime
import attr
import pyblish.api
import os
import clique
from copy import deepcopy
import re
import warnings

from openpype.pipeline import (
    get_current_project_name,
    get_representation_path,
    Anatomy,
)
from openpype.client import (
    get_last_version_by_subset_name,
    get_representations
)
from openpype.lib import Logger
from openpype.pipeline.publish import KnownPublishError
from openpype.pipeline.farm.patterning import match_aov_pattern


@attr.s
class TimeData(object):
    """Structure used to handle time related data."""
    start = attr.ib(type=int)
    end = attr.ib(type=int)
    fps = attr.ib()
    step = attr.ib(default=1, type=int)
    handle_start = attr.ib(default=0, type=int)
    handle_end = attr.ib(default=0, type=int)


def remap_source(path, anatomy):
    """Try to remap path to rootless path.

    Args:
        path (str): Path to be remapped to rootless.
        anatomy (Anatomy): Anatomy object to handle remapping
            itself.

    Returns:
        str: Remapped path.

    Throws:
        ValueError: if the root cannot be found.

    """
    success, rootless_path = (
        anatomy.find_root_template_from_path(path)
    )
    if success:
        source = rootless_path
    else:
        raise ValueError(
            "Root from template path cannot be found: {}".format(path))
    return source


def extend_frames(asset, subset, start, end):
    """Get latest version of asset nad update frame range.

    Based on minimum and maximum values.

    Arguments:
        asset (str): asset name
        subset (str): subset name
        start (int): start frame
        end (int): end frame

    Returns:
        (int, int): update frame start/end

    """
    # Frame comparison
    prev_start = None
    prev_end = None

    project_name = get_current_project_name()
    version = get_last_version_by_subset_name(
        project_name,
        subset,
        asset_name=asset
    )

    # Set prev start / end frames for comparison
    if not prev_start and not prev_end:
        prev_start = version["data"]["frameStart"]
        prev_end = version["data"]["frameEnd"]

    updated_start = min(start, prev_start)
    updated_end = max(end, prev_end)

    return updated_start, updated_end


def get_time_data_from_instance_or_context(instance):
    """Get time data from instance (or context).

    If time data is not found on instance, data from context will be used.

    Args:
        instance (pyblish.api.Instance): Source instance.

    Returns:
        TimeData: dataclass holding time information.

    """
    return TimeData(
        start=(instance.data.get("frameStart") or
               instance.context.data.get("frameStart")),
        end=(instance.data.get("frameEnd") or
             instance.context.data.get("frameEnd")),
        fps=(instance.data.get("fps") or
             instance.context.data.get("fps")),
<<<<<<< HEAD
        handle_start=(instance.data.get("handleStart") or
                      instance.context.data.get("handleStart")),  # noqa: E501
        handle_end=(instance.data.get("handleEnd") or
                    instance.context.data.get("handleEnd"))
=======
        handle_start=instance.data.get(
            "handleStart",
            instance.context.data.get("handleStart")
        ),
        handle_end=instance.data.get(
            "handleEnd",
            instance.context.data.get("handleEnd")
        )
>>>>>>> 804aa51b
    )


def get_transferable_representations(instance):
    """Transfer representations from original instance.

    This will get all representations on the original instance that
    are flagged with `publish_on_farm` and return them to be included
    on skeleton instance if needed.

    Args:
        instance (pyblish.api.Instance): Original instance to be processed.

    Return:
        list of dicts: List of transferable representations.

    """
    anatomy = instance.context.data["anatomy"]  # type: Anatomy
    to_transfer = []

    for representation in instance.data.get("representations", []):
        if "publish_on_farm" not in representation.get("tags", []):
            continue

        trans_rep = representation.copy()

        staging_dir = trans_rep.get("stagingDir")

        if staging_dir:
            try:
                trans_rep["stagingDir"] = remap_source(staging_dir, anatomy)
            except ValueError:
                log = Logger.get_logger("farm_publishing")
                log.warning(
                    ("Could not find root path for remapping \"{}\". "
                     "This may cause issues on farm.").format(staging_dir))

        to_transfer.append(trans_rep)
    return to_transfer


def create_skeleton_instance(
        instance, families_transfer=None, instance_transfer=None):
    # type: (pyblish.api.Instance, list, dict) -> dict
    """Create skeleton instance from original instance data.

    This will create dictionary containing skeleton
    - common - data used for publishing rendered instances.
    This skeleton instance is then extended with additional data
    and serialized to be processed by farm job.

    Args:
        instance (pyblish.api.Instance): Original instance to
            be used as a source of data.
        families_transfer (list): List of family names to transfer
            from the original instance to the skeleton.
        instance_transfer (dict): Dict with keys as families and
            values as a list of property names to transfer to the
            new skeleton.

    Returns:
        dict: Dictionary with skeleton instance data.

    """
    # list of family names to transfer to new family if present

    context = instance.context
    data = instance.data.copy()
    anatomy = instance.context.data["anatomy"]  # type: Anatomy

    # get time related data from instance (or context)
    time_data = get_time_data_from_instance_or_context(instance)

    if data.get("extendFrames", False):
        time_data.start, time_data.end = extend_frames(
            data["asset"],
            data["subset"],
            time_data.start,
            time_data.end,
        )

    source = data.get("source") or context.data.get("currentFile")
    success, rootless_path = (
        anatomy.find_root_template_from_path(source)
    )
    if success:
        source = rootless_path
    else:
        # `rootless_path` is not set to `source` if none of roots match
        log = Logger.get_logger("farm_publishing")
        log.warning(("Could not find root path for remapping \"{}\". "
                     "This may cause issues.").format(source))

    # family = ("render"
    #           if "prerender" not in instance.data["families"]
    #           else "prerender")
    # families = [family]
    families = []

    # pass review to families if marked as review
    if data.get("review"):
        families.append("review")

    instance_skeleton_data = {
        "family": data["family"],
        "subset": data["subset"],
        "families": families,
        "asset": data["asset"],
        "frameStart": time_data.start,
        "frameEnd": time_data.end,
        "handleStart": time_data.handle_start,
        "handleEnd": time_data.handle_end,
        "frameStartHandle": time_data.start - time_data.handle_start,
        "frameEndHandle": time_data.end + time_data.handle_end,
        "comment": data.get("comment"),
        "fps": time_data.fps,
        "source": source,
        "extendFrames": data.get("extendFrames"),
        "overrideExistingFrame": data.get("overrideExistingFrame"),
        "pixelAspect": data.get("pixelAspect", 1),
        "resolutionWidth": data.get("resolutionWidth", 1920),
        "resolutionHeight": data.get("resolutionHeight", 1080),
        "multipartExr": data.get("multipartExr", False),
        "jobBatchName": data.get("jobBatchName", ""),
        "useSequenceForReview": data.get("useSequenceForReview", True),
        # map inputVersions `ObjectId` -> `str` so json supports it
        "inputVersions": list(map(str, data.get("inputVersions", []))),
        "colorspace": data.get("colorspace")
    }

    # skip locking version if we are creating v01
    instance_version = data.get("version")  # take this if exists
    if instance_version != 1:
        instance_skeleton_data["version"] = instance_version

    # transfer specific families from original instance to new render
    for item in families_transfer:
        if item in instance.data.get("families", []):
            instance_skeleton_data["families"] += [item]

    # transfer specific properties from original instance based on
    # mapping dictionary `instance_transfer`
    for key, values in instance_transfer.items():
        if key in instance.data.get("families", []):
            for v in values:
                instance_skeleton_data[v] = instance.data.get(v)

    representations = get_transferable_representations(instance)
    instance_skeleton_data["representations"] = representations

    persistent = instance.data.get("stagingDir_persistent") is True
    instance_skeleton_data["stagingDir_persistent"] = persistent

    return instance_skeleton_data


def _add_review_families(families):
    """Adds review flag to families.

    Handles situation when new instances are created which should have review
    in families. In that case they should have 'ftrack' too.

    TODO: This is ugly and needs to be refactored. Ftrack family should be
          added in different way (based on if the module is enabled?)

    """
    # if we have one representation with preview tag
    # flag whole instance for review and for ftrack
    if "ftrack" not in families and os.environ.get("FTRACK_SERVER"):
        families.append("ftrack")
    if "review" not in families:
        families.append("review")
    return families


def prepare_representations(skeleton_data, exp_files, anatomy, aov_filter,
                            skip_integration_repre_list,
                            do_not_add_review,
                            context,
                            color_managed_plugin):
    """Create representations for file sequences.

    This will return representations of expected files if they are not
    in hierarchy of aovs. There should be only one sequence of files for
    most cases, but if not - we create representation from each of them.

    Arguments:
        skeleton_data (dict): instance data for which we are
                         setting representations
        exp_files (list): list of expected files
        anatomy (Anatomy):
        aov_filter (dict): add review for specific aov names
        skip_integration_repre_list (list): exclude specific extensions,
        do_not_add_review (bool): explicitly skip review
        color_managed_plugin (publish.ColormanagedPyblishPluginMixin)
    Returns:
        list of representations

    """
    representations = []
    host_name = os.environ.get("AVALON_APP", "")
    collections, remainders = clique.assemble(exp_files)

    log = Logger.get_logger("farm_publishing")

    # create representation for every collected sequence
    for collection in collections:
        ext = collection.tail.lstrip(".")
        preview = False
        # TODO 'useSequenceForReview' is temporary solution which does
        #   not work for 100% of cases. We must be able to tell what
        #   expected files contains more explicitly and from what
        #   should be review made.
        # - "review" tag is never added when is set to 'False'
        if skeleton_data["useSequenceForReview"]:
            # toggle preview on if multipart is on
            if skeleton_data.get("multipartExr", False):
                log.debug(
                    "Adding preview tag because its multipartExr"
                )
                preview = True
            else:
                render_file_name = list(collection)[0]
                log.debug(
                    "Checking if aov_filter '%s' matches filename '%s'.",
                    aov_filter,
                    render_file_name
                )
                # if filtered aov name is found in filename, toggle it for
                # preview video rendering
                preview = match_aov_pattern(
                    host_name, aov_filter, render_file_name
                )

        log.debug(
            "Preview on collection '%s': %s", collection.tail, preview
        )
        staging = os.path.dirname(list(collection)[0])
        success, rootless_staging_dir = (
            anatomy.find_root_template_from_path(staging)
        )
        if success:
            staging = rootless_staging_dir
        else:
            log.warning((
                "Could not find root path for remapping \"{}\"."
                " This may cause issues on farm."
            ).format(staging))

        frame_start = int(skeleton_data.get("frameStartHandle"))
        if skeleton_data.get("slate"):
            frame_start -= 1

        ### Starts Alkemy-X Override ###
        # Add override to support representations with the same extension

        # Make sure we don't have duplicate representation names
        repre_name = ext

        # We need to hard-code the case of the collection ending with _fr
        # as we can't be certain that clique.assemble always returns the
        # collections ordered so the `exr` that's from working resolution
        # always comes first
        if "_fr" in collection.head:
            repre_name = "{}_fr".format(ext)
            preview = False

        # explicitly disable review by user
        preview = preview and not do_not_add_review
        rep = {
            "name": repre_name,
        ### Ends Alkemy-X Override ###
            "ext": ext,
            "files": [os.path.basename(f) for f in list(collection)],
            "frameStart": frame_start,
            "frameEnd": int(skeleton_data.get("frameEndHandle")),
            # If expectedFile are absolute, we need only filenames
            "stagingDir": staging,
            "fps": skeleton_data.get("fps"),
            "tags": ["review", "shotgridreview"] if preview else [],
        }

        # poor man exclusion
        if ext in skip_integration_repre_list:
            rep["tags"].append("delete")

        if skeleton_data.get("multipartExr", False):
            rep["tags"].append("multipartExr")

        # support conversion from tiled to scanline
        if skeleton_data.get("convertToScanline"):
            log.info("Adding scanline conversion.")
            rep["tags"].append("toScanline")

        log.debug("Adding representation: %s", rep)
        representations.append(rep)

        if preview:
            skeleton_data["families"] = _add_review_families(
                skeleton_data["families"])

    # add remainders as representations
    for remainder in remainders:
        ext = remainder.split(".")[-1]

        staging = os.path.dirname(remainder)
        success, rootless_staging_dir = (
            anatomy.find_root_template_from_path(staging)
        )
        if success:
            staging = rootless_staging_dir
        else:
            log.warning((
                "Could not find root path for remapping \"{}\"."
                " This may cause issues on farm."
            ).format(staging))

        rep = {
            "name": ext,
            "ext": ext,
            "files": os.path.basename(remainder),
            "stagingDir": staging,
        }

        preview = match_aov_pattern(
            host_name, aov_filter, remainder
        )
        preview = preview and not do_not_add_review
        if preview:
            rep.update({
                "fps": skeleton_data.get("fps"),
                "tags": ["review"]
            })
            skeleton_data["families"] = \
                _add_review_families(skeleton_data["families"])

        already_there = False
        for repre in skeleton_data.get("representations", []):
            # might be added explicitly before by publish_on_farm
            already_there = repre.get("files") == rep["files"]
            if already_there:
                log.debug("repre {} already_there".format(repre))
                break

        if not already_there:
            representations.append(rep)

    for rep in representations:
        # inject colorspace data
        color_managed_plugin.set_representation_colorspace(
            rep, context,
            colorspace=skeleton_data["colorspace"]
        )

    return representations


def create_instances_for_aov(instance, skeleton, aov_filter,
                             skip_integration_repre_list,
                             do_not_add_review):
    """Create instances from AOVs.

    This will create new pyblish.api.Instances by going over expected
    files defined on original instance.

    Args:
        instance (pyblish.api.Instance): Original instance.
        skeleton (dict): Skeleton instance data.
        skip_integration_repre_list (list): skip

    Returns:
        list of pyblish.api.Instance: Instances created from
            expected files.

    """
    # we cannot attach AOVs to other subsets as we consider every
    # AOV subset of its own.

    log = Logger.get_logger("farm_publishing")
    additional_color_data = {
        "renderProducts": instance.data["renderProducts"],
        "colorspaceConfig": instance.data["colorspaceConfig"],
        "display": instance.data["colorspaceDisplay"],
        "view": instance.data["colorspaceView"]
    }

    # Get templated path from absolute config path.
    anatomy = instance.context.data["anatomy"]
    colorspace_template = instance.data["colorspaceConfig"]
    try:
        additional_color_data["colorspaceTemplate"] = remap_source(
            colorspace_template, anatomy)
    except ValueError as e:
        log.warning(e)
        additional_color_data["colorspaceTemplate"] = colorspace_template

    # if there are subset to attach to and more than one AOV,
    # we cannot proceed.
    if (
        len(instance.data.get("attachTo", [])) > 0
        and len(instance.data.get("expectedFiles")[0].keys()) != 1
    ):
        raise KnownPublishError(
            "attaching multiple AOVs or renderable cameras to "
            "subset is not supported yet.")

    # create instances for every AOV we found in expected files.
    # NOTE: this is done for every AOV and every render camera (if
    #       there are multiple renderable cameras in scene)
    return _create_instances_for_aov(
        instance,
        skeleton,
        aov_filter,
        additional_color_data,
        skip_integration_repre_list,
        do_not_add_review
    )


def _create_instances_for_aov(instance, skeleton, aov_filter, additional_data,
                              skip_integration_repre_list, do_not_add_review):
    """Create instance for each AOV found.

    This will create new instance for every AOV it can detect in expected
    files list.

    Args:
        instance (pyblish.api.Instance): Original instance.
        skeleton (dict): Skeleton data for instance (those needed) later
            by collector.
        additional_data (dict): ..
        skip_integration_repre_list (list): list of extensions that shouldn't
            be published
        do_not_addbe _review (bool): explicitly disable review


    Returns:
        list of instances

    Throws:
        ValueError:

    """
    # TODO: this needs to be taking the task from context or instance
    task = os.environ["AVALON_TASK"]

    anatomy = instance.context.data["anatomy"]
    subset = skeleton["subset"]
    cameras = instance.data.get("cameras", [])
    exp_files = instance.data["expectedFiles"]
    log = Logger.get_logger("farm_publishing")

    instances = []
    # go through AOVs in expected files
    for aov, files in exp_files[0].items():
        cols, rem = clique.assemble(files)
        # we shouldn't have any reminders. And if we do, it should
        # be just one item for single frame renders.
        if not cols and rem:
            if len(rem) != 1:
                raise ValueError("Found multiple non related files "
                                 "to render, don't know what to do "
                                 "with them.")
            col = rem[0]
            ext = os.path.splitext(col)[1].lstrip(".")
        else:
            # but we really expect only one collection.
            # Nothing else make sense.
            if len(cols) != 1:
                raise ValueError("Only one image sequence type is expected.")  # noqa: E501
            ext = cols[0].tail.lstrip(".")
            col = list(cols[0])

        # create subset name `familyTaskSubset_AOV`
        # TODO refactor/remove me
<<<<<<< HEAD
        family = skeleton["family"]
        if not subset.startswith(family):
            group_name = '{}{}{}{}{}'.format(
                family,
                task[0].upper(), task[1:],
                subset[0].upper(), subset[1:])
        else:
            group_name = subset
=======
        # family = skeleton["family"]
        # if not subset.startswith(family):
        #     group_name = '{}{}{}{}{}'.format(
        #         family,
        #         task[0].upper(), task[1:],
        #         subset[0].upper(), subset[1:])
        # else:
        group_name = subset
>>>>>>> 804aa51b

        # if there are multiple cameras, we need to add camera name
        if isinstance(col, (list, tuple)):
            cam = [c for c in cameras if c in col[0]]
        else:
            # in case of single frame
            cam = [c for c in cameras if c in col]
        if cam:
            if aov:
                subset_name = '{}_{}_{}'.format(group_name, cam, aov)
            else:
                subset_name = '{}_{}'.format(group_name, cam)
        else:
            if aov:
                subset_name = '{}_{}'.format(group_name, aov)
            else:
                subset_name = '{}'.format(group_name)

        if isinstance(col, (list, tuple)):
            staging = os.path.dirname(col[0])
        else:
            staging = os.path.dirname(col)

        try:
            staging = remap_source(staging, anatomy)
        except ValueError as e:
            log.warning(e)

        log.info("Creating data for: {}".format(subset_name))

        app = os.environ.get("AVALON_APP", "")

        if isinstance(col, list):
            render_file_name = os.path.basename(col[0])
        else:
            render_file_name = os.path.basename(col)
        aov_patterns = aov_filter

        preview = match_aov_pattern(app, aov_patterns, render_file_name)
        # toggle preview on if multipart is on
        if instance.data.get("multipartExr"):
            log.debug("Adding preview tag because its multipartExr")
            preview = True

        new_instance = deepcopy(skeleton)
        new_instance["subset"] = subset_name
        new_instance["subsetGroup"] = group_name

        # explicitly disable review by user
        preview = preview and not do_not_add_review
        if preview:
            new_instance["review"] = True

        # create representation
        if isinstance(col, (list, tuple)):
            files = [os.path.basename(f) for f in col]
        else:
            files = os.path.basename(col)

        # Copy render product "colorspace" data to representation.
        colorspace = ""
        products = additional_data["renderProducts"].layer_data.products
        for product in products:
            if product.productName == aov:
                colorspace = product.colorspace
                break

        rep = {
            "name": ext,
            "ext": ext,
            "files": files,
            "frameStart": int(skeleton["frameStartHandle"]),
            "frameEnd": int(skeleton["frameEndHandle"]),
            # If expectedFile are absolute, we need only filenames
            "stagingDir": staging,
            "fps": new_instance.get("fps"),
            "tags": ["review", "shotgridreview"] if preview else [],
            "colorspaceData": {
                "colorspace": colorspace,
                "config": {
                    "path": additional_data["colorspaceConfig"],
                    "template": additional_data["colorspaceTemplate"]
                },
                "display": additional_data["display"],
                "view": additional_data["view"]
            }
        }

        # support conversion from tiled to scanline
        if instance.data.get("convertToScanline"):
            log.info("Adding scanline conversion.")
            rep["tags"].append("toScanline")

        # poor man exclusion
        if ext in skip_integration_repre_list:
            rep["tags"].append("delete")

        if preview:
            new_instance["families"] = _add_review_families(
                new_instance["families"])

        new_instance["representations"] = [rep]

        # if extending frames from existing version, copy files from there
        # into our destination directory
        if new_instance.get("extendFrames", False):
            copy_extend_frames(new_instance, rep)
        instances.append(new_instance)
        log.debug("instances:{}".format(instances))
    return instances


def get_resources(project_name, version, extension=None):
    """Get the files from the specific version.

    This will return all get all files from representation.

    Todo:
        This is really weird function, and it's use is
        highly controversial. First, it will not probably work
        ar all in final release of AYON, second, the logic isn't sound.
        It should try to find representation matching the current one -
        because it is used to pull out files from previous version to
        be included in this one.

    .. deprecated:: 3.15.5
       This won't work in AYON and even the logic must be refactored.

    Args:
        project_name (str): Name of the project.
        version (dict): Version document.
        extension (str): extension used to filter
            representations.

    Returns:
        list: of files

    """
    warnings.warn((
        "This won't work in AYON and even "
        "the logic must be refactored."), DeprecationWarning)
    extensions = []
    if extension:
        extensions = [extension]

    # there is a `context_filter` argument that won't probably work in
    # final release of AYON. SO we'll rather not use it
    repre_docs = list(get_representations(
        project_name, version_ids=[version["_id"]]))

    filtered = []
    for doc in repre_docs:
        if doc["context"]["ext"] in extensions:
            filtered.append(doc)

    representation = filtered[0]
    directory = get_representation_path(representation)
    print("Source: ", directory)
    resources = sorted(
        [
            os.path.normpath(os.path.join(directory, file_name))
            for file_name in os.listdir(directory)
        ]
    )

    return resources


def copy_extend_frames(instance, representation):
    """Copy existing frames from latest version.

    This will copy all existing frames from subset's latest version back
    to render directory and rename them to what renderer is expecting.

    Arguments:
        instance (pyblish.plugin.Instance): instance to get required
            data from
        representation (dict): presentation to operate on

    """
    import speedcopy

    R_FRAME_NUMBER = re.compile(
        r".+\.(?P<frame>[0-9]+)\..+")

    log = Logger.get_logger("farm_publishing")
    log.info("Preparing to copy ...")
    start = instance.data.get("frameStart")
    end = instance.data.get("frameEnd")
    project_name = instance.context.data["project"]
    anatomy = instance.context.data["anatomy"]  # type: Anatomy

    # get latest version of subset
    # this will stop if subset wasn't published yet

    version = get_last_version_by_subset_name(
        project_name,
        instance.data.get("subset"),
        asset_name=instance.data.get("asset")
    )

    # get its files based on extension
    subset_resources = get_resources(
        project_name, version, representation.get("ext")
    )
    r_col, _ = clique.assemble(subset_resources)

    # if override remove all frames we are expecting to be rendered,
    # so we'll copy only those missing from current render
    if instance.data.get("overrideExistingFrame"):
        for frame in range(start, end + 1):
            if frame not in r_col.indexes:
                continue
            r_col.indexes.remove(frame)

    # now we need to translate published names from representation
    # back. This is tricky, right now we'll just use same naming
    # and only switch frame numbers
    resource_files = []
    r_filename = os.path.basename(
        representation.get("files")[0])  # first file
    op = re.search(R_FRAME_NUMBER, r_filename)
    pre = r_filename[:op.start("frame")]
    post = r_filename[op.end("frame"):]
    assert op is not None, "padding string wasn't found"
    for frame in list(r_col):
        fn = re.search(R_FRAME_NUMBER, frame)
        # silencing linter as we need to compare to True, not to
        # type
        assert fn is not None, "padding string wasn't found"
        # list of tuples (source, destination)
        staging = representation.get("stagingDir")
        staging = anatomy.fill_root(staging)
        resource_files.append(
            (frame, os.path.join(
                staging, "{}{}{}".format(pre, fn["frame"], post)))
        )

    # test if destination dir exists and create it if not
    output_dir = os.path.dirname(representation.get("files")[0])
    if not os.path.isdir(output_dir):
        os.makedirs(output_dir)

    # copy files
    for source in resource_files:
        speedcopy.copy(source[0], source[1])
        log.info("  > {}".format(source[1]))

    log.info("Finished copying %i files" % len(resource_files))


def attach_instances_to_subset(attach_to, instances):
    """Attach instance to subset.

    If we are attaching to other subsets, create copy of existing
    instances, change data to match its subset and replace
    existing instances with modified data.

    Args:
        attach_to (list): List of instances to attach to.
        instances (list): List of instances to attach.

    Returns:
          list: List of attached instances.

    """
    new_instances = []
    for attach_instance in attach_to:
        for i in instances:
            new_inst = copy.deepcopy(i)
            new_inst["version"] = attach_instance.get("version")
            new_inst["subset"] = attach_instance.get("subset")
            new_inst["family"] = attach_instance.get("family")
            new_inst["append"] = True
            # don't set subsetGroup if we are attaching
            new_inst.pop("subsetGroup")
            new_instances.append(new_inst)
    return new_instances


def create_metadata_path(instance, anatomy):
    ins_data = instance.data
    # Ensure output dir exists
    output_dir = ins_data.get(
        "publishRenderMetadataFolder", ins_data["outputDir"])

    log = Logger.get_logger("farm_publishing")

    try:
        if not os.path.isdir(output_dir):
            os.makedirs(output_dir)
    except OSError:
        # directory is not available
        log.warning("Path is unreachable: `{}`".format(output_dir))

    ### Starts Alkemy-X Override ###
    # Prefixing metadata file with timestamp and asset so the .json files are
    # unique and not overwrite each other. This is necessary because in Hiero
    # we use the same working directory to publish multiple subsets at once
    # and when the subset was called the same, it was overwriting the same file
    # over and over
    metadata_filename = "{}_{}_{}_metadata.json".format(
        datetime.datetime.now().strftime("%d%m%Y%H%M%S"),
        ins_data["asset"],
        ins_data["subset"]
    )
    ### Ends Alkemy-X Override ###

    metadata_path = os.path.join(output_dir, metadata_filename)

    # Convert output dir to `{root}/rest/of/path/...` with Anatomy
    success, rootless_mtdt_p = anatomy.find_root_template_from_path(
        metadata_path)
    if not success:
        # `rootless_path` is not set to `output_dir` if none of roots match
        log.warning((
            "Could not find root path for remapping \"{}\"."
            " This may cause issues on farm."
        ).format(output_dir))
        rootless_mtdt_p = metadata_path

    return metadata_path, rootless_mtdt_p<|MERGE_RESOLUTION|>--- conflicted
+++ resolved
@@ -115,12 +115,6 @@
              instance.context.data.get("frameEnd")),
         fps=(instance.data.get("fps") or
              instance.context.data.get("fps")),
-<<<<<<< HEAD
-        handle_start=(instance.data.get("handleStart") or
-                      instance.context.data.get("handleStart")),  # noqa: E501
-        handle_end=(instance.data.get("handleEnd") or
-                    instance.context.data.get("handleEnd"))
-=======
         handle_start=instance.data.get(
             "handleStart",
             instance.context.data.get("handleStart")
@@ -129,7 +123,6 @@
             "handleEnd",
             instance.context.data.get("handleEnd")
         )
->>>>>>> 804aa51b
     )
 
 
@@ -605,16 +598,6 @@
 
         # create subset name `familyTaskSubset_AOV`
         # TODO refactor/remove me
-<<<<<<< HEAD
-        family = skeleton["family"]
-        if not subset.startswith(family):
-            group_name = '{}{}{}{}{}'.format(
-                family,
-                task[0].upper(), task[1:],
-                subset[0].upper(), subset[1:])
-        else:
-            group_name = subset
-=======
         # family = skeleton["family"]
         # if not subset.startswith(family):
         #     group_name = '{}{}{}{}{}'.format(
@@ -623,7 +606,6 @@
         #         subset[0].upper(), subset[1:])
         # else:
         group_name = subset
->>>>>>> 804aa51b
 
         # if there are multiple cameras, we need to add camera name
         if isinstance(col, (list, tuple)):
