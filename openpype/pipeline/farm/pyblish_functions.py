--- conflicted
+++ resolved
@@ -211,18 +211,11 @@
         log.warning(("Could not find root path for remapping \"{}\". "
                      "This may cause issues.").format(source))
 
-<<<<<<< HEAD
     # family = ("render"
     #           if "prerender" not in instance.data["families"]
     #           else "prerender")
     # families = [family]
     families = []
-=======
-    family = ("render"
-              if "prerender.farm" not in instance.data["families"]
-              else "prerender")
-    families = [family]
->>>>>>> a9d8e57d
 
     # pass review to families if marked as review
     if data.get("review"):
