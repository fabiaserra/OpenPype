--- conflicted
+++ resolved
@@ -201,6 +201,28 @@
     if profile:
         template = profile["template_name"]
     return template or default_template
+
+
+class DiscoverResult:
+    """Hold result of publish plugins discovery.
+
+    Stores discovered plugins duplicated plugins and file paths which
+    crashed on execution of file.
+    """
+    def __init__(self):
+        self.plugins = []
+        self.crashed_file_paths = {}
+        self.duplicated_plugins = []
+
+    def __iter__(self):
+        for plugin in self.plugins:
+            yield plugin
+
+    def __getitem__(self, item):
+        return self.plugins[item]
+
+    def __setitem__(self, item, value):
+        self.plugins[item] = value
 
 
 class HelpContent:
@@ -660,29 +682,6 @@
         only_published (bool): Care only about published paths and
             ignore if filepath is not existing anymore.
 
-<<<<<<< HEAD
-    return staging_dir
-
-
-def get_publish_repre_path(instance, repre, only_published):
-    """Get representation path that can be used for integration.
-
-    When 'only_published' is set to true the validation of path is not
-    relevant. In that case we just need what is set in 'published_path'
-    as "reference". The reference is not used to get or upload the file but
-    for reference where the file was published.
-
-    Args:
-        instance (pyblish.Instance): Processed instance object. Used
-            for source of staging dir if representation does not have
-            filled it.
-        repre (dict): Representation on instance which could be and
-            could not be integrated with main integrator.
-        only_published (bool): Care only about published paths and
-            ignore if filepath is not existing anymore.
-
-=======
->>>>>>> 3af80e97
     Returns:
         str: Path to representation file.
         None: Path is not filled or does not exists.
