{
    "general": {
        "add_self_publish_button": false,
        "update_houdini_var_context": {
            "enabled": true,
            "houdini_vars":[
                {
                    "var": "JOB",
                    "value": "{root[work]}/{project[name]}/{hierarchy}/{asset}/work/{task[name]}",
                    "is_directory": true
                }
            ]
        }
    },
    "imageio": {
        "activate_host_color_management": true,
        "ocio_config": {
            "override_global_config": false,
            "filepath": []
        },
        "file_rules": {
            "activate_host_rules": false,
            "rules": {}
        }
    },
    "shelves": [],
    "create": {
        "CreateAlembicCamera": {
            "enabled": true,
            "default_variants": [
                "Main"
            ]
        },
        "CreateArnoldAss": {
            "enabled": true,
            "default_variants": [
                "Main"
            ],
            "ext": ".ass"
        },
        "CreateArnoldRop": {
            "enabled": true,
            "default_variants": [
                "Main"
            ]
        },
<<<<<<< HEAD
        "CreateCompositeSequence": {
            "enabled": true,
            "default_variants": [
                "Main"
            ]
        },
        "CreateHDA": {
=======
        "CreateAlembicCamera": {
>>>>>>> cc519292
            "enabled": true,
            "default_variants": [
                "Main"
            ]
        },
        "CreateKarmaROP": {
            "enabled": true,
            "default_variants": [
                "Main"
            ]
        },
        "CreateMantraIFD": {
            "enabled": true,
            "default_variants": [
                "Main"
            ]
        },
        "CreateMantraROP": {
            "enabled": true,
            "default_variants": [
                "Main"
            ]
        },
        "CreatePointCache": {
            "enabled": true,
            "default_variants": [
                "Main"
            ]
        },
        "CreateBGEO": {
            "enabled": true,
            "default_variants": [
                "Main"
            ]
        },
        "CreateRedshiftProxy": {
            "enabled": true,
            "default_variants": [
                "Main"
            ]
        },
        "CreateRedshiftROP": {
            "enabled": true,
            "default_variants": [
                "Main"
            ]
        },
<<<<<<< HEAD
        "CreateReview": {
            "enabled": true,
            "default_variants": [
                "Main"
            ]
        },
        "CreateStaticMesh": {
=======
        "CreateVDBCache": {
>>>>>>> cc519292
            "enabled": true,
            "default_variants": [
                "Main"
            ],
            "static_mesh_prefix": "S",
            "collision_prefixes": [
                "UBX",
                "UCP",
                "USP",
                "UCX"
            ]
        },
        "CreateUSD": {
            "enabled": true,
            "default_variants": [
                "Main"
            ]
        },
        "CreateUSDRender": {
            "enabled": true,
            "default_variants": [
                "Main"
            ]
        },
        "CreateVDBCache": {
            "enabled": true,
            "default_variants": [
                "Main"
            ]
        },
        "CreateVrayROP": {
            "enabled": true,
            "default_variants": [
                "Main"
            ]
        }
    },
    "publish": {
        "CollectAssetHandles": {
            "use_asset_handles": true
        },
        "CollectChunkSize": {
            "enabled": true,
            "optional": true,
            "chunk_size": 999999
        },
        "ValidateContainers": {
            "enabled": true,
            "optional": true,
            "active": true
        },
        "ValidateMeshIsStatic": {
            "enabled": true,
            "optional": true,
            "active": true
        },
        "ValidateReviewColorspace": {
            "enabled": true,
            "optional": true,
            "active": true
        },
        "ValidateSubsetName": {
            "enabled": true,
            "optional": true,
            "active": true
        },
        "ValidateUnrealStaticMeshName": {
            "enabled": false,
            "optional": true,
            "active": true
        },
        "ValidateWorkfilePaths": {
            "enabled": true,
            "optional": true,
            "node_types": [
                "file",
                "alembic"
            ],
            "prohibited_vars": [
                "$HIP",
                "$JOB"
            ]
        }
    }
}<|MERGE_RESOLUTION|>--- conflicted
+++ resolved
@@ -25,12 +25,6 @@
     },
     "shelves": [],
     "create": {
-        "CreateAlembicCamera": {
-            "enabled": true,
-            "default_variants": [
-                "Main"
-            ]
-        },
         "CreateArnoldAss": {
             "enabled": true,
             "default_variants": [
@@ -38,81 +32,7 @@
             ],
             "ext": ".ass"
         },
-        "CreateArnoldRop": {
-            "enabled": true,
-            "default_variants": [
-                "Main"
-            ]
-        },
-<<<<<<< HEAD
-        "CreateCompositeSequence": {
-            "enabled": true,
-            "default_variants": [
-                "Main"
-            ]
-        },
-        "CreateHDA": {
-=======
-        "CreateAlembicCamera": {
->>>>>>> cc519292
-            "enabled": true,
-            "default_variants": [
-                "Main"
-            ]
-        },
-        "CreateKarmaROP": {
-            "enabled": true,
-            "default_variants": [
-                "Main"
-            ]
-        },
-        "CreateMantraIFD": {
-            "enabled": true,
-            "default_variants": [
-                "Main"
-            ]
-        },
-        "CreateMantraROP": {
-            "enabled": true,
-            "default_variants": [
-                "Main"
-            ]
-        },
-        "CreatePointCache": {
-            "enabled": true,
-            "default_variants": [
-                "Main"
-            ]
-        },
-        "CreateBGEO": {
-            "enabled": true,
-            "default_variants": [
-                "Main"
-            ]
-        },
-        "CreateRedshiftProxy": {
-            "enabled": true,
-            "default_variants": [
-                "Main"
-            ]
-        },
-        "CreateRedshiftROP": {
-            "enabled": true,
-            "default_variants": [
-                "Main"
-            ]
-        },
-<<<<<<< HEAD
-        "CreateReview": {
-            "enabled": true,
-            "default_variants": [
-                "Main"
-            ]
-        },
         "CreateStaticMesh": {
-=======
-        "CreateVDBCache": {
->>>>>>> cc519292
             "enabled": true,
             "default_variants": [
                 "Main"
@@ -125,13 +45,31 @@
                 "UCX"
             ]
         },
-        "CreateUSD": {
+        "CreateAlembicCamera": {
             "enabled": true,
             "default_variants": [
                 "Main"
             ]
         },
-        "CreateUSDRender": {
+        "CreateCompositeSequence": {
+            "enabled": true,
+            "default_variants": [
+                "Main"
+            ]
+        },
+        "CreatePointCache": {
+            "enabled": true,
+            "default_variants": [
+                "Main"
+            ]
+        },
+        "CreateRedshiftROP": {
+            "enabled": true,
+            "default_variants": [
+                "Main"
+            ]
+        },
+        "CreateRemotePublish": {
             "enabled": true,
             "default_variants": [
                 "Main"
@@ -143,47 +81,32 @@
                 "Main"
             ]
         },
-        "CreateVrayROP": {
-            "enabled": true,
+        "CreateUSD": {
+            "enabled": false,
+            "default_variants": [
+                "Main"
+            ]
+        },
+        "CreateUSDModel": {
+            "enabled": false,
+            "default_variants": [
+                "Main"
+            ]
+        },
+        "USDCreateShadingWorkspace": {
+            "enabled": false,
+            "default_variants": [
+                "Main"
+            ]
+        },
+        "CreateUSDRender": {
+            "enabled": false,
             "default_variants": [
                 "Main"
             ]
         }
     },
     "publish": {
-        "CollectAssetHandles": {
-            "use_asset_handles": true
-        },
-        "CollectChunkSize": {
-            "enabled": true,
-            "optional": true,
-            "chunk_size": 999999
-        },
-        "ValidateContainers": {
-            "enabled": true,
-            "optional": true,
-            "active": true
-        },
-        "ValidateMeshIsStatic": {
-            "enabled": true,
-            "optional": true,
-            "active": true
-        },
-        "ValidateReviewColorspace": {
-            "enabled": true,
-            "optional": true,
-            "active": true
-        },
-        "ValidateSubsetName": {
-            "enabled": true,
-            "optional": true,
-            "active": true
-        },
-        "ValidateUnrealStaticMeshName": {
-            "enabled": false,
-            "optional": true,
-            "active": true
-        },
         "ValidateWorkfilePaths": {
             "enabled": true,
             "optional": true,
@@ -195,6 +118,31 @@
                 "$HIP",
                 "$JOB"
             ]
+        },
+        "ValidateReviewColorspace": {
+            "enabled": true,
+            "optional": true,
+            "active": true
+        },
+        "ValidateContainers": {
+            "enabled": true,
+            "optional": true,
+            "active": true
+        },
+        "ValidateSubsetName": {
+            "enabled": true,
+            "optional": true,
+            "active": true
+        },
+        "ValidateMeshIsStatic": {
+            "enabled": true,
+            "optional": true,
+            "active": true
+        },
+        "ValidateUnrealStaticMeshName": {
+            "enabled": false,
+            "optional": true,
+            "active": true
         }
     }
 }