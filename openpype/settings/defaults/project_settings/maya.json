{
    "ext_mapping": {
        "model": "ma",
        "mayaAscii": "ma",
        "camera": "ma",
        "rig": "ma",
        "workfile": "ma",
        "yetiRig": "ma"
    },
<<<<<<< HEAD
    "maya-dirmap": {
        "enabled": true,
        "paths": {
            "source-path": [
                "foo1",
                "foo2"
            ],
            "destination-path": [
                "bar1",
                "bar2"
            ]
        }
=======
    "scriptsmenu": {
        "name": "OpenPype Tools",
        "definition": [
            {
                "type": "action",
                "command": "import openpype.hosts.maya.api.commands as op_cmds; op_cmds.edit_shader_definitions()",
                "sourcetype": "python",
                "title": "Edit shader name definitions",
                "tooltip": "Edit shader name definitions used in validation and renaming.",
                "tags": [
                    "pipeline",
                    "shader"
                ]
            }
        ]
>>>>>>> b3ad6d51
    },
    "create": {
        "CreateLook": {
            "enabled": true,
            "make_tx": true,
            "defaults": [
                "Main"
            ]
        },
        "CreateAnimation": {
            "enabled": true,
            "defaults": [
                "Main"
            ]
        },
        "CreateAss": {
            "enabled": true,
            "defaults": [
                "Main"
            ]
        },
        "CreateAssembly": {
            "enabled": true,
            "defaults": [
                "Main"
            ]
        },
        "CreateCamera": {
            "enabled": true,
            "defaults": [
                "Main"
            ]
        },
        "CreateLayout": {
            "enabled": true,
            "defaults": [
                "Main"
            ]
        },
        "CreateMayaScene": {
            "enabled": true,
            "defaults": [
                "Main"
            ]
        },
        "CreateModel": {
            "enabled": true,
            "defaults": [
                "Main",
                "Proxy",
                "Sculpt"
            ]
        },
        "CreatePointCache": {
            "enabled": true,
            "defaults": [
                "Main"
            ]
        },
        "CreateRender": {
            "enabled": true,
            "defaults": [
                "Main"
            ]
        },
        "CreateRenderSetup": {
            "enabled": true,
            "defaults": [
                "Main"
            ]
        },
        "CreateReview": {
            "enabled": true,
            "defaults": [
                "Main"
            ]
        },
        "CreateRig": {
            "enabled": true,
            "defaults": [
                "Main",
                "Sim",
                "Cloth"
            ]
        },
        "CreateSetDress": {
            "enabled": true,
            "defaults": [
                "Main",
                "Anim"
            ]
        },
        "CreateUnrealStaticMesh": {
            "enabled": true,
            "defaults": [
                "Main"
            ]
        },
        "CreateVrayProxy": {
            "enabled": true,
            "defaults": [
                "Main"
            ]
        },
        "CreateVRayScene": {
            "enabled": true,
            "defaults": [
                "Main"
            ]
        },
        "CreateYetiRig": {
            "enabled": true,
            "defaults": [
                "Main"
            ]
        }
    },
    "publish": {
        "CollectMayaRender": {
            "sync_workfile_version": false
        },
        "ValidateContainers": {
            "enabled": true,
            "optional": true,
            "active": true
        },
        "ValidateShaderName": {
            "enabled": false,
            "regex": "(?P<asset>.*)_(.*)_SHD"
        },
        "ValidateAttributes": {
            "enabled": false,
            "attributes": {}
        },
        "ValidateRenderSettings": {
            "arnold_render_attributes": [],
            "vray_render_attributes": [],
            "redshift_render_attributes": [],
            "renderman_render_attributes": []
        },
        "ValidateModelName": {
            "enabled": false,
            "database": true,
            "material_file": {
                "windows": "",
                "darwin": "",
                "linux": ""
            },
            "regex": "(.*)_(\\d)*_(?P<shader>.*)_(GEO)",
            "top_level_regex": ".*_GRP"
        },
        "ValidateTransformNamingSuffix": {
            "enabled": true,
            "SUFFIX_NAMING_TABLE": {
                "mesh": [
                    "_GEO",
                    "_GES",
                    "_GEP",
                    "_OSD"
                ],
                "nurbsCurve": [
                    "_CRV"
                ],
                "nurbsSurface": [
                    "_NRB"
                ],
                "locator": [
                    "_LOC"
                ],
                "group": [
                    "_GRP"
                ]
            },
            "ALLOW_IF_NOT_IN_SUFFIX_TABLE": true
        },
        "ValidateColorSets": {
            "enabled": false,
            "optional": true,
            "active": true
        },
        "ValidateMeshHasOverlappingUVs": {
            "enabled": false,
            "optional": true,
            "active": true
        },
        "ValidateMeshArnoldAttributes": {
            "enabled": false,
            "optional": true,
            "active": true
        },
        "ValidateMeshShaderConnections": {
            "enabled": true,
            "optional": true,
            "active": true
        },
        "ValidateMeshSingleUVSet": {
            "enabled": false,
            "optional": true,
            "active": true
        },
        "ValidateMeshHasUVs": {
            "enabled": true,
            "optional": true,
            "active": true
        },
        "ValidateMeshLaminaFaces": {
            "enabled": false,
            "optional": true,
            "active": true
        },
        "ValidateMeshNonManifold": {
            "enabled": false,
            "optional": true,
            "active": true
        },
        "ValidateMeshNormalsUnlocked": {
            "enabled": false,
            "optional": true,
            "active": true
        },
        "ValidateMeshUVSetMap1": {
            "enabled": false,
            "optional": true,
            "active": true
        },
        "ValidateMeshVerticesHaveEdges": {
            "enabled": true,
            "optional": true,
            "active": true
        },
        "ValidateNoAnimation": {
            "enabled": false,
            "optional": true,
            "active": true
        },
        "ValidateNoNamespace": {
            "enabled": true,
            "optional": true,
            "active": true
        },
        "ValidateNoNullTransforms": {
            "enabled": true,
            "optional": true,
            "active": true
        },
        "ValidateNoUnknownNodes": {
            "enabled": true,
            "optional": true,
            "active": true
        },
        "ValidateNodeNoGhosting": {
            "enabled": false,
            "optional": true,
            "active": true
        },
        "ValidateShapeDefaultNames": {
            "enabled": false,
            "optional": true,
            "active": true
        },
        "ValidateShapeRenderStats": {
            "enabled": false,
            "optional": true,
            "active": true
        },
        "ValidateTransformZero": {
            "enabled": false,
            "optional": true,
            "active": true
        },
        "ValidateCameraAttributes": {
            "enabled": false,
            "optional": true,
            "active": true
        },
        "ValidateAssemblyName": {
            "enabled": true,
            "optional": true,
            "active": true
        },
        "ValidateAssRelativePaths": {
            "enabled": true,
            "optional": true,
            "active": true
        },
        "ExtractPlayblast": {
            "capture_preset": {
                "Codec": {
                    "compression": "jpg",
                    "format": "image",
                    "quality": 95
                },
                "Display Options": {
                    "background": [
                        125,
                        125,
                        125,
                        255
                    ],
                    "backgroundBottom": [
                        125,
                        125,
                        125,
                        255
                    ],
                    "backgroundTop": [
                        125,
                        125,
                        125,
                        255
                    ],
                    "override_display": true
                },
                "Generic": {
                    "isolate_view": true,
                    "off_screen": true
                },
                "PanZoom": {
                    "pan_zoom": true
                },
                "Renderer": {
                    "rendererName": "vp2Renderer"
                },
                "Resolution": {
                    "width": 1920,
                    "height": 1080,
                    "percent": 1.0,
                    "mode": "Custom"
                },
                "Viewport Options": {
                    "override_viewport_options": true,
                    "displayLights": "default",
                    "textureMaxResolution": 1024,
                    "multiSample": 4,
                    "shadows": true,
                    "textures": true,
                    "twoSidedLighting": true,
                    "ssaoEnable": true,
                    "cameras": false,
                    "clipGhosts": false,
                    "controlVertices": false,
                    "deformers": false,
                    "dimensions": false,
                    "dynamicConstraints": false,
                    "dynamics": false,
                    "fluids": false,
                    "follicles": false,
                    "gpuCacheDisplayFilter": false,
                    "greasePencils": false,
                    "grid": false,
                    "hairSystems": true,
                    "handles": false,
                    "hud": false,
                    "hulls": false,
                    "ikHandles": false,
                    "imagePlane": true,
                    "joints": false,
                    "lights": false,
                    "locators": false,
                    "manipulators": false,
                    "motionTrails": false,
                    "nCloths": false,
                    "nParticles": false,
                    "nRigids": false,
                    "nurbsCurves": false,
                    "nurbsSurfaces": false,
                    "particleInstancers": false,
                    "pivots": false,
                    "planes": false,
                    "pluginShapes": false,
                    "polymeshes": true,
                    "strokes": false,
                    "subdivSurfaces": false
                },
                "Camera Options": {
                    "displayGateMask": false,
                    "displayResolution": false,
                    "displayFilmGate": false,
                    "displayFieldChart": false,
                    "displaySafeAction": false,
                    "displaySafeTitle": false,
                    "displayFilmPivot": false,
                    "displayFilmOrigin": false,
                    "overscan": 1.0
                }
            }
        },
        "ExtractCameraAlembic": {
            "enabled": true,
            "optional": true,
            "active": true,
            "bake_attributes": []
        }
    },
    "load": {
        "colors": {
            "model": [
                209,
                132,
                30,
                255
            ],
            "rig": [
                59,
                226,
                235,
                255
            ],
            "pointcache": [
                94,
                209,
                30,
                255
            ],
            "animation": [
                94,
                209,
                30,
                255
            ],
            "ass": [
                249,
                135,
                53,
                255
            ],
            "camera": [
                136,
                114,
                244,
                255
            ],
            "fbx": [
                215,
                166,
                255,
                255
            ],
            "mayaAscii": [
                67,
                174,
                255,
                255
            ],
            "setdress": [
                255,
                250,
                90,
                255
            ],
            "layout": [
                255,
                250,
                90,
                255
            ],
            "vdbcache": [
                249,
                54,
                0,
                255
            ],
            "vrayproxy": [
                255,
                150,
                12,
                255
            ],
            "yeticache": [
                99,
                206,
                220,
                255
            ],
            "yetiRig": [
                0,
                205,
                125,
                255
            ]
        }
    },
    "workfile_build": {
        "profiles": [
            {
                "tasks": [
                    "Lighting"
                ],
                "current_context": [
                    {
                        "subset_name_filters": [
                            "\".+[Mm]ain\""
                        ],
                        "families": [
                            "model"
                        ],
                        "repre_names": [
                            "abc",
                            "ma"
                        ],
                        "loaders": [
                            "ReferenceLoader"
                        ]
                    },
                    {
                        "subset_name_filters": [],
                        "families": [
                            "animation",
                            "pointcache"
                        ],
                        "repre_names": [
                            "abc"
                        ],
                        "loaders": [
                            "ReferenceLoader"
                        ]
                    },
                    {
                        "subset_name_filters": [],
                        "families": [
                            "rendersetup"
                        ],
                        "repre_names": [
                            "json"
                        ],
                        "loaders": [
                            "RenderSetupLoader"
                        ]
                    },
                    {
                        "subset_name_filters": [],
                        "families": [
                            "camera"
                        ],
                        "repre_names": [
                            "abc"
                        ],
                        "loaders": [
                            "ReferenceLoader"
                        ]
                    }
                ],
                "linked_assets": [
                    {
                        "subset_name_filters": [],
                        "families": [
                            "sedress"
                        ],
                        "repre_names": [
                            "ma"
                        ],
                        "loaders": [
                            "ReferenceLoader"
                        ]
                    },
                    {
                        "subset_name_filters": [],
                        "families": [
                            "ArnoldStandin"
                        ],
                        "repre_names": [
                            "ass"
                        ],
                        "loaders": [
                            "assLoader"
                        ]
                    }
                ]
            }
        ]
    },
    "filters": {
        "preset 1": {
            "ValidateNoAnimation": false,
            "ValidateShapeDefaultNames": false
        },
        "preset 2": {
            "ValidateNoAnimation": false
        }
    }
}<|MERGE_RESOLUTION|>--- conflicted
+++ resolved
@@ -7,7 +7,6 @@
         "workfile": "ma",
         "yetiRig": "ma"
     },
-<<<<<<< HEAD
     "maya-dirmap": {
         "enabled": true,
         "paths": {
@@ -20,7 +19,7 @@
                 "bar2"
             ]
         }
-=======
+    },
     "scriptsmenu": {
         "name": "OpenPype Tools",
         "definition": [
@@ -36,7 +35,6 @@
                 ]
             }
         ]
->>>>>>> b3ad6d51
     },
     "create": {
         "CreateLook": {
@@ -179,14 +177,12 @@
         },
         "ValidateModelName": {
             "enabled": false,
-            "database": true,
             "material_file": {
                 "windows": "",
                 "darwin": "",
                 "linux": ""
             },
-            "regex": "(.*)_(\\d)*_(?P<shader>.*)_(GEO)",
-            "top_level_regex": ".*_GRP"
+            "regex": "(.*)_(\\\\d)*_(.*)_(GEO)"
         },
         "ValidateTransformNamingSuffix": {
             "enabled": true,
