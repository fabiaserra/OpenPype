{
    "open_workfile_post_initialization": false,
    "explicit_plugins_loading": {
        "enabled": false,
        "plugins_to_load": [
            {
                "enabled": false,
                "name": "AbcBullet"
            },
            {
                "enabled": true,
                "name": "AbcExport"
            },
            {
                "enabled": true,
                "name": "AbcImport"
            },
            {
                "enabled": false,
                "name": "animImportExport"
            },
            {
                "enabled": false,
                "name": "ArubaTessellator"
            },
            {
                "enabled": false,
                "name": "ATFPlugin"
            },
            {
                "enabled": false,
                "name": "atomImportExport"
            },
            {
                "enabled": false,
                "name": "AutodeskPacketFile"
            },
            {
                "enabled": false,
                "name": "autoLoader"
            },
            {
                "enabled": false,
                "name": "bifmeshio"
            },
            {
                "enabled": false,
                "name": "bifrostGraph"
            },
            {
                "enabled": false,
                "name": "bifrostshellnode"
            },
            {
                "enabled": false,
                "name": "bifrostvisplugin"
            },
            {
                "enabled": false,
                "name": "blast2Cmd"
            },
            {
                "enabled": false,
                "name": "bluePencil"
            },
            {
                "enabled": false,
                "name": "Boss"
            },
            {
                "enabled": false,
                "name": "bullet"
            },
            {
                "enabled": true,
                "name": "cacheEvaluator"
            },
            {
                "enabled": false,
                "name": "cgfxShader"
            },
            {
                "enabled": false,
                "name": "cleanPerFaceAssignment"
            },
            {
                "enabled": false,
                "name": "clearcoat"
            },
            {
                "enabled": false,
                "name": "convertToComponentTags"
            },
            {
                "enabled": false,
                "name": "curveWarp"
            },
            {
                "enabled": false,
                "name": "ddsFloatReader"
            },
            {
                "enabled": true,
                "name": "deformerEvaluator"
            },
            {
                "enabled": false,
                "name": "dgProfiler"
            },
            {
                "enabled": false,
                "name": "drawUfe"
            },
            {
                "enabled": false,
                "name": "dx11Shader"
            },
            {
                "enabled": false,
                "name": "fbxmaya"
            },
            {
                "enabled": false,
                "name": "fltTranslator"
            },
            {
                "enabled": false,
                "name": "freeze"
            },
            {
                "enabled": false,
                "name": "Fur"
            },
            {
                "enabled": false,
                "name": "gameFbxExporter"
            },
            {
                "enabled": false,
                "name": "gameInputDevice"
            },
            {
                "enabled": false,
                "name": "GamePipeline"
            },
            {
                "enabled": false,
                "name": "gameVertexCount"
            },
            {
                "enabled": false,
                "name": "geometryReport"
            },
            {
                "enabled": false,
                "name": "geometryTools"
            },
            {
                "enabled": false,
                "name": "glslShader"
            },
            {
                "enabled": true,
                "name": "GPUBuiltInDeformer"
            },
            {
                "enabled": false,
                "name": "gpuCache"
            },
            {
                "enabled": false,
                "name": "hairPhysicalShader"
            },
            {
                "enabled": false,
                "name": "ik2Bsolver"
            },
            {
                "enabled": false,
                "name": "ikSpringSolver"
            },
            {
                "enabled": false,
                "name": "invertShape"
            },
            {
                "enabled": false,
                "name": "lges"
            },
            {
                "enabled": false,
                "name": "lookdevKit"
            },
            {
                "enabled": false,
                "name": "MASH"
            },
            {
                "enabled": false,
                "name": "matrixNodes"
            },
            {
                "enabled": false,
                "name": "mayaCharacterization"
            },
            {
                "enabled": false,
                "name": "mayaHIK"
            },
            {
                "enabled": false,
                "name": "MayaMuscle"
            },
            {
                "enabled": false,
                "name": "mayaUsdPlugin"
            },
            {
                "enabled": false,
                "name": "mayaVnnPlugin"
            },
            {
                "enabled": false,
                "name": "melProfiler"
            },
            {
                "enabled": false,
                "name": "meshReorder"
            },
            {
                "enabled": true,
                "name": "modelingToolkit"
            },
            {
                "enabled": false,
                "name": "mtoa"
            },
            {
                "enabled": false,
                "name": "mtoh"
            },
            {
                "enabled": false,
                "name": "nearestPointOnMesh"
            },
            {
                "enabled": true,
                "name": "objExport"
            },
            {
                "enabled": false,
                "name": "OneClick"
            },
            {
                "enabled": false,
                "name": "OpenEXRLoader"
            },
            {
                "enabled": false,
                "name": "pgYetiMaya"
            },
            {
                "enabled": false,
                "name": "pgyetiVrayMaya"
            },
            {
                "enabled": false,
                "name": "polyBoolean"
            },
            {
                "enabled": false,
                "name": "poseInterpolator"
            },
            {
                "enabled": false,
                "name": "quatNodes"
            },
            {
                "enabled": false,
                "name": "randomizerDevice"
            },
            {
                "enabled": false,
                "name": "redshift4maya"
            },
            {
                "enabled": true,
                "name": "renderSetup"
            },
            {
                "enabled": false,
                "name": "retargeterNodes"
            },
            {
                "enabled": false,
                "name": "RokokoMotionLibrary"
            },
            {
                "enabled": false,
                "name": "rotateHelper"
            },
            {
                "enabled": false,
                "name": "sceneAssembly"
            },
            {
                "enabled": false,
                "name": "shaderFXPlugin"
            },
            {
                "enabled": false,
                "name": "shotCamera"
            },
            {
                "enabled": false,
                "name": "snapTransform"
            },
            {
                "enabled": false,
                "name": "stage"
            },
            {
                "enabled": true,
                "name": "stereoCamera"
            },
            {
                "enabled": false,
                "name": "stlTranslator"
            },
            {
                "enabled": false,
                "name": "studioImport"
            },
            {
                "enabled": false,
                "name": "Substance"
            },
            {
                "enabled": false,
                "name": "substancelink"
            },
            {
                "enabled": false,
                "name": "substancemaya"
            },
            {
                "enabled": false,
                "name": "substanceworkflow"
            },
            {
                "enabled": false,
                "name": "svgFileTranslator"
            },
            {
                "enabled": false,
                "name": "sweep"
            },
            {
                "enabled": false,
                "name": "testify"
            },
            {
                "enabled": false,
                "name": "tiffFloatReader"
            },
            {
                "enabled": false,
                "name": "timeSliderBookmark"
            },
            {
                "enabled": false,
                "name": "Turtle"
            },
            {
                "enabled": false,
                "name": "Type"
            },
            {
                "enabled": false,
                "name": "udpDevice"
            },
            {
                "enabled": false,
                "name": "ufeSupport"
            },
            {
                "enabled": false,
                "name": "Unfold3D"
            },
            {
                "enabled": false,
                "name": "VectorRender"
            },
            {
                "enabled": false,
                "name": "vrayformaya"
            },
            {
                "enabled": false,
                "name": "vrayvolumegrid"
            },
            {
                "enabled": false,
                "name": "xgenToolkit"
            },
            {
                "enabled": false,
                "name": "xgenVray"
            }
        ]
    },
    "imageio": {
        "activate_host_color_management": true,
        "ocio_config": {
            "override_global_config": false,
            "filepath": []
        },
        "file_rules": {
            "activate_host_rules": false,
            "rules": {}
        },
        "workfile": {
            "enabled": false,
            "renderSpace": "ACES - ACEScg",
            "displayName": "ACES",
            "viewName": "sRGB"
        },
        "colorManagementPreference_v2": {
            "enabled": true,
            "renderSpace": "ACEScg",
            "displayName": "sRGB",
            "viewName": "ACES 1.0 SDR-video"
        },
        "colorManagementPreference": {
            "renderSpace": "scene-linear Rec 709/sRGB",
            "viewTransform": "sRGB gamma"
        }
    },
    "mel_workspace": "workspace -fr \"shaders\" \"renderData/shaders\";\nworkspace -fr \"images\" \"renders/maya\";\nworkspace -fr \"particles\" \"particles\";\nworkspace -fr \"mayaAscii\" \"\";\nworkspace -fr \"mayaBinary\" \"\";\nworkspace -fr \"scene\" \"\";\nworkspace -fr \"alembicCache\" \"cache/alembic\";\nworkspace -fr \"renderData\" \"renderData\";\nworkspace -fr \"sourceImages\" \"sourceimages\";\nworkspace -fr \"fileCache\" \"cache/nCache\";\n",
    "ext_mapping": {
        "model": "ma",
        "mayaAscii": "ma",
        "camera": "ma",
        "rig": "ma",
        "workfile": "ma",
        "yetiRig": "ma"
    },
    "maya-dirmap": {
        "use_env_var_as_root": false,
        "enabled": false,
        "paths": {
            "source-path": [],
            "destination-path": []
        }
    },
    "include_handles": {
        "include_handles_default": false,
        "per_task_type": []
    },
    "scriptsmenu": {
        "name": "OpenPype Tools",
        "definition": [
            {
                "type": "action",
                "command": "import openpype.hosts.maya.api.commands as op_cmds; op_cmds.edit_shader_definitions()",
                "sourcetype": "python",
                "title": "Edit shader name definitions",
                "tooltip": "Edit shader name definitions used in validation and renaming.",
                "tags": [
                    "pipeline",
                    "shader"
                ]
            }
        ]
    },
    "RenderSettings": {
        "apply_render_settings": true,
        "default_render_image_folder": "renders/maya",
        "enable_all_lights": true,
        "aov_separator": "underscore",
        "remove_aovs": false,
        "reset_current_frame": false,
        "arnold_renderer": {
            "image_prefix": "<Scene>/<RenderLayer>/<RenderLayer>_<RenderPass>",
            "image_format": "exr",
            "multilayer_exr": true,
            "tiled": true,
            "aov_list": [],
            "additional_options": []
        },
        "vray_renderer": {
            "image_prefix": "<scene>/<Layer>/<Layer>",
            "engine": "1",
            "image_format": "exr",
            "aov_list": [],
            "additional_options": []
        },
        "redshift_renderer": {
            "image_prefix": "<Scene>/<RenderLayer>/<RenderLayer>",
            "primary_gi_engine": "0",
            "secondary_gi_engine": "0",
            "image_format": "exr",
            "multilayer_exr": true,
            "force_combine": true,
            "aov_list": [],
            "additional_options": []
        },
        "renderman_renderer": {
            "image_prefix": "<layer>{aov_separator}<aov>.<f4>.<ext>",
            "image_dir": "<scene>/<layer>",
            "display_filters": [],
            "imageDisplay_dir": "<imagedir>/<layer>{aov_separator}imageDisplayFilter.<f4>.<ext>",
            "sample_filters": [],
            "cryptomatte_dir": "<imagedir>/<layer>{aov_separator}cryptomatte.<f4>.<ext>",
            "watermark_dir": "<imagedir>/<layer>{aov_separator}watermarkFilter.<f4>.<ext>",
            "additional_options": []
        }
    },
    "create": {
        "CreateLook": {
            "enabled": true,
            "make_tx": true,
            "rs_tex": false,
<<<<<<< HEAD
            "default_variant": "Main",
=======
>>>>>>> dd90cb57
            "default_variants": [
                "Main"
            ]
        },
        "CreateRender": {
            "enabled": true,
            "default_variant": "Main",
            "default_variants": [
                "Main"
            ]
        },
        "CreateUnrealStaticMesh": {
            "enabled": true,
<<<<<<< HEAD
            "default_variant": "",
=======
>>>>>>> dd90cb57
            "default_variants": [
                "",
                "_Main"
            ],
            "static_mesh_prefix": "S",
            "collision_prefixes": [
                "UBX",
                "UCP",
                "USP",
                "UCX"
            ]
        },
        "CreateUnrealSkeletalMesh": {
            "enabled": true,
<<<<<<< HEAD
            "default_variant": "",
=======
>>>>>>> dd90cb57
            "default_variants": [],
            "joint_hints": "jnt_org"
        },
        "CreateMultiverseLook": {
            "enabled": true,
            "publish_mip_map": true
        },
        "CreateAnimation": {
            "write_color_sets": false,
            "write_face_sets": false,
            "include_parent_hierarchy": false,
            "include_user_defined_attributes": false,
<<<<<<< HEAD
            "default_variant": "Main",
=======
>>>>>>> dd90cb57
            "default_variants": [
                "Main"
            ]
        },
        "CreateModel": {
            "enabled": true,
            "write_color_sets": false,
            "write_face_sets": false,
<<<<<<< HEAD
            "default_variant": "Main",
=======
>>>>>>> dd90cb57
            "default_variants": [
                "Main",
                "Proxy",
                "Sculpt"
            ]
        },
        "CreatePointCache": {
            "enabled": true,
            "write_color_sets": false,
            "write_face_sets": false,
            "include_user_defined_attributes": false,
<<<<<<< HEAD
            "default_variant": "Main",
=======
>>>>>>> dd90cb57
            "default_variants": [
                "Main"
            ]
        },
        "CreateProxyAlembic": {
            "enabled": true,
            "write_color_sets": false,
            "write_face_sets": false,
<<<<<<< HEAD
            "default_variant": "Main",
=======
>>>>>>> dd90cb57
            "default_variants": [
                "Main"
            ]
        },
        "CreateReview": {
            "enabled": true,
<<<<<<< HEAD
            "default_variant": "Main",
=======
>>>>>>> dd90cb57
            "default_variants": [
                "Main"
            ],
            "useMayaTimeline": true
        },
        "CreateAss": {
            "enabled": true,
<<<<<<< HEAD
            "default_variant": "Main",
=======
>>>>>>> dd90cb57
            "default_variants": [
                "Main"
            ],
            "expandProcedurals": false,
            "motionBlur": true,
            "motionBlurKeys": 2,
            "motionBlurLength": 0.5,
            "maskOptions": false,
            "maskCamera": false,
            "maskLight": false,
            "maskShape": false,
            "maskShader": false,
            "maskOverride": false,
            "maskDriver": false,
            "maskFilter": false,
            "maskOperator": false,
            "maskColor_manager": false
        },
        "CreateVrayProxy": {
            "enabled": true,
            "vrmesh": true,
            "alembic": true,
<<<<<<< HEAD
            "default_variant": "Main",
=======
>>>>>>> dd90cb57
            "default_variants": [
                "Main"
            ]
        },
        "CreateMultiverseUsd": {
            "enabled": true,
            "default_variant": "Main",
            "default_variants": [
                "Main"
            ]
        },
        "CreateMultiverseUsdComp": {
            "enabled": true,
            "default_variant": "Main",
            "default_variants": [
                "Main"
            ]
        },
        "CreateMultiverseUsdOver": {
            "enabled": true,
            "default_variant": "Main",
            "default_variants": [
                "Main"
            ]
        },
        "CreateAssembly": {
            "enabled": true,
            "default_variant": "Main",
            "default_variants": [
                "Main"
            ]
        },
        "CreateCamera": {
            "enabled": true,
            "default_variant": "Main",
            "default_variants": [
                "Main"
            ]
        },
        "CreateLayout": {
            "enabled": true,
            "default_variant": "Main",
            "default_variants": [
                "Main"
            ]
        },
        "CreateMayaScene": {
            "enabled": true,
            "default_variant": "Main",
            "default_variants": [
                "Main"
            ]
        },
        "CreateRenderSetup": {
            "enabled": true,
            "default_variant": "Main",
            "default_variants": [
                "Main"
            ]
        },
        "CreateRig": {
            "enabled": true,
            "default_variant": "Main",
            "default_variants": [
                "Main",
                "Sim",
                "Cloth"
            ]
        },
        "CreateSetDress": {
            "enabled": true,
            "default_variant": "Main",
            "default_variants": [
                "Main",
                "Anim"
            ]
        },
        "CreateVRayScene": {
            "enabled": true,
            "default_variant": "Main",
            "default_variants": [
                "Main"
            ]
        },
        "CreateYetiRig": {
            "enabled": true,
            "default_variant": "Main",
            "default_variants": [
                "Main"
            ]
        }
    },
    "publish": {
        "CollectMayaRender": {
            "sync_workfile_version": false
        },
        "CollectFbxCamera": {
            "enabled": false
        },
        "CollectGLTF": {
            "enabled": false
        },
        "ValidateInstanceInContext": {
            "enabled": true,
            "optional": true,
            "active": true
        },
        "ValidateContainers": {
            "enabled": true,
            "optional": true,
            "active": true
        },
        "ValidateFrameRange": {
            "enabled": true,
            "optional": true,
            "active": true,
            "exclude_families": [
                "model",
                "rig",
                "staticMesh"
            ]
        },
        "ValidateShaderName": {
            "enabled": false,
            "optional": true,
            "active": true,
            "regex": "(?P<asset>.*)_(.*)_SHD"
        },
        "ValidateShadingEngine": {
            "enabled": true,
            "optional": true,
            "active": true
        },
        "ValidateMayaColorSpace": {
            "enabled": true,
            "optional": true,
            "active": true
        },
        "ValidateAttributes": {
            "enabled": false,
            "attributes": {}
        },
        "ValidateLoadedPlugin": {
            "enabled": false,
            "optional": true,
            "whitelist_native_plugins": false,
            "authorized_plugins": []
        },
        "ValidateMayaUnits": {
            "enabled": true,
            "optional": false,
            "validate_linear_units": true,
            "linear_units": "cm",
            "validate_angular_units": true,
            "angular_units": "deg",
            "validate_fps": true
        },
        "ValidateUnrealStaticMeshName": {
            "enabled": true,
            "optional": true,
            "validate_mesh": false,
            "validate_collision": true
        },
        "ValidateCycleError": {
            "enabled": true,
            "optional": false,
            "families": [
                "rig"
            ]
        },
        "ValidatePluginPathAttributes": {
            "enabled": true,
            "optional": false,
            "active": true,
            "attribute": {
                "AlembicNode": "abc_File",
                "VRayProxy": "fileName",
                "RenderManArchive": "filename",
                "pgYetiMaya": "cacheFileName",
                "aiStandIn": "dso",
                "RedshiftSprite": "tex0",
                "RedshiftBokeh": "dofBokehImage",
                "RedshiftCameraMap": "tex0",
                "RedshiftEnvironment": "tex2",
                "RedshiftDomeLight": "tex1",
                "RedshiftIESLight": "profile",
                "RedshiftLightGobo": "tex0",
                "RedshiftNormalMap": "tex0",
                "RedshiftProxyMesh": "fileName",
                "RedshiftVolumeShape": "fileName",
                "VRayTexGLSL": "fileName",
                "VRayMtlGLSL": "fileName",
                "VRayVRmatMtl": "fileName",
                "VRayPtex": "ptexFile",
                "VRayLightIESShape": "iesFile",
                "VRayMesh": "materialAssignmentsFile",
                "VRayMtlOSL": "fileName",
                "VRayTexOSL": "fileName",
                "VRayTexOCIO": "ocioConfigFile",
                "VRaySettingsNode": "pmap_autoSaveFile2",
                "VRayScannedMtl": "file",
                "VRayScene": "parameterOverrideFilePath",
                "VRayMtlMDL": "filename",
                "VRaySimbiont": "file",
                "dlOpenVDBShape": "filename",
                "pgYetiMayaShape": "liveABCFilename",
                "gpuCache": "cacheFileName"
            }
        },
        "ValidateRenderSettings": {
            "arnold_render_attributes": [],
            "vray_render_attributes": [],
            "redshift_render_attributes": [],
            "renderman_render_attributes": []
        },
        "ValidateCurrentRenderLayerIsRenderable": {
            "enabled": true,
            "optional": false,
            "active": true
        },
        "ValidateGLSLMaterial": {
            "enabled": true,
            "optional": false,
            "active": true
        },
        "ValidateGLSLPlugin": {
            "enabled": true,
            "optional": false,
            "active": true
        },
        "ValidateRenderImageRule": {
            "enabled": true,
            "optional": false,
            "active": true
        },
        "ValidateRenderNoDefaultCameras": {
            "enabled": true,
            "optional": false,
            "active": true
        },
        "ValidateRenderSingleCamera": {
            "enabled": true,
            "optional": false,
            "active": true
        },
        "ValidateRenderLayerAOVs": {
            "enabled": true,
            "optional": false,
            "active": true
        },
        "ValidateStepSize": {
            "enabled": true,
            "optional": false,
            "active": true
        },
        "ValidateVRayDistributedRendering": {
            "enabled": true,
            "optional": false,
            "active": true
        },
        "ValidateVrayReferencedAOVs": {
            "enabled": true,
            "optional": false,
            "active": true
        },
        "ValidateVRayTranslatorEnabled": {
            "enabled": true,
            "optional": false,
            "active": true
        },
        "ValidateVrayProxy": {
            "enabled": true,
            "optional": false,
            "active": true
        },
        "ValidateVrayProxyMembers": {
            "enabled": true,
            "optional": false,
            "active": true
        },
        "ValidateYetiRenderScriptCallbacks": {
            "enabled": true,
            "optional": false,
            "active": true
        },
        "ValidateYetiRigCacheState": {
            "enabled": true,
            "optional": false,
            "active": true
        },
        "ValidateYetiRigInputShapesInInstance": {
            "enabled": true,
            "optional": false,
            "active": true
        },
        "ValidateYetiRigSettings": {
            "enabled": true,
            "optional": false,
            "active": true
        },
        "ValidateModelName": {
            "enabled": false,
            "database": true,
            "material_file": {
                "windows": "",
                "darwin": "",
                "linux": ""
            },
            "regex": "(.*)_(\\d)*_(?P<shader>.*)_(GEO)",
            "top_level_regex": ".*_GRP"
        },
        "ValidateModelContent": {
            "enabled": true,
            "optional": false,
            "validate_top_group": true
        },
        "ValidateTransformNamingSuffix": {
            "enabled": true,
            "optional": true,
            "SUFFIX_NAMING_TABLE": {
                "mesh": [
                    "_GEO",
                    "_GES",
                    "_GEP",
                    "_OSD"
                ],
                "nurbsCurve": [
                    "_CRV"
                ],
                "nurbsSurface": [
                    "_NRB"
                ],
                "locator": [
                    "_LOC"
                ],
                "group": [
                    "_GRP"
                ]
            },
            "ALLOW_IF_NOT_IN_SUFFIX_TABLE": true
        },
        "ValidateColorSets": {
            "enabled": true,
            "optional": true,
            "active": true
        },
        "ValidateMeshHasOverlappingUVs": {
            "enabled": false,
            "optional": true,
            "active": true
        },
        "ValidateMeshArnoldAttributes": {
            "enabled": false,
            "optional": true,
            "active": true
        },
        "ValidateMeshShaderConnections": {
            "enabled": true,
            "optional": true,
            "active": true
        },
        "ValidateMeshSingleUVSet": {
            "enabled": false,
            "optional": true,
            "active": true
        },
        "ValidateMeshHasUVs": {
            "enabled": true,
            "optional": true,
            "active": true
        },
        "ValidateMeshLaminaFaces": {
            "enabled": false,
            "optional": true,
            "active": true
        },
        "ValidateMeshNgons": {
            "enabled": false,
            "optional": true,
            "active": true
        },
        "ValidateMeshNonManifold": {
            "enabled": false,
            "optional": true,
            "active": true
        },
        "ValidateMeshNoNegativeScale": {
            "enabled": true,
            "optional": false,
            "active": true
        },
        "ValidateMeshNonZeroEdgeLength": {
            "enabled": true,
            "optional": true,
            "active": true
        },
        "ValidateMeshNormalsUnlocked": {
            "enabled": false,
            "optional": true,
            "active": true
        },
        "ValidateMeshUVSetMap1": {
            "enabled": false,
            "optional": true,
            "active": true
        },
        "ValidateMeshVerticesHaveEdges": {
            "enabled": true,
            "optional": true,
            "active": true
        },
        "ValidateNoAnimation": {
            "enabled": false,
            "optional": true,
            "active": true
        },
        "ValidateNoNamespace": {
            "enabled": true,
            "optional": false,
            "active": true
        },
        "ValidateNoNullTransforms": {
            "enabled": true,
            "optional": false,
            "active": true
        },
        "ValidateNoUnknownNodes": {
            "enabled": true,
            "optional": false,
            "active": true
        },
        "ValidateNodeNoGhosting": {
            "enabled": false,
            "optional": false,
            "active": true
        },
        "ValidateShapeDefaultNames": {
            "enabled": false,
            "optional": true,
            "active": true
        },
        "ValidateShapeRenderStats": {
            "enabled": false,
            "optional": true,
            "active": true
        },
        "ValidateShapeZero": {
            "enabled": false,
            "optional": true,
            "active": true
        },
        "ValidateTransformZero": {
            "enabled": false,
            "optional": true,
            "active": true
        },
        "ValidateUniqueNames": {
            "enabled": false,
            "optional": true,
            "active": true
        },
        "ValidateNoVRayMesh": {
            "enabled": true,
            "optional": false,
            "active": true
        },
        "ValidateUnrealMeshTriangulated": {
            "enabled": false,
            "optional": true,
            "active": true
        },
        "ValidateAlembicVisibleOnly": {
            "enabled": true,
            "optional": false,
            "active": true
        },
        "ExtractProxyAlembic": {
            "enabled": true,
            "families": [
                "proxyAbc"
            ]
        },
        "ExtractAlembic": {
            "enabled": true,
            "families": [
                "pointcache",
                "model",
                "vrayproxy.alembic"
            ]
        },
        "ExtractObj": {
            "enabled": false,
            "optional": true
        },
        "ValidateRigContents": {
            "enabled": false,
            "optional": true,
            "active": true
        },
        "ValidateRigJointsHidden": {
            "enabled": false,
            "optional": true,
            "active": true
        },
        "ValidateRigControllers": {
            "enabled": false,
            "optional": true,
            "active": true
        },
        "ValidateAnimationContent": {
            "enabled": true,
            "optional": false,
            "active": true
        },
        "ValidateOutRelatedNodeIds": {
            "enabled": true,
            "optional": false,
            "active": true
        },
        "ValidateRigControllersArnoldAttributes": {
            "enabled": true,
            "optional": false,
            "active": true
        },
        "ValidateSkeletalMeshHierarchy": {
            "enabled": true,
            "optional": false,
            "active": true
        },
        "ValidateSkinclusterDeformerSet": {
            "enabled": true,
            "optional": false,
            "active": true
        },
        "ValidateRigOutSetNodeIds": {
            "enabled": true,
            "optional": false,
            "allow_history_only": false
        },
        "ValidateCameraAttributes": {
            "enabled": false,
            "optional": true,
            "active": true
        },
        "ValidateAssemblyName": {
            "enabled": true,
            "optional": true,
            "active": true
        },
        "ValidateAssemblyNamespaces": {
            "enabled": true,
            "optional": false,
            "active": true
        },
        "ValidateAssemblyModelTransforms": {
            "enabled": true,
            "optional": false,
            "active": true
        },
        "ValidateAssRelativePaths": {
            "enabled": true,
            "optional": false,
            "active": true
        },
        "ValidateInstancerContent": {
            "enabled": true,
            "optional": false,
            "active": true
        },
        "ValidateInstancerFrameRanges": {
            "enabled": true,
            "optional": false,
            "active": true
        },
        "ValidateNoDefaultCameras": {
            "enabled": true,
            "optional": false,
            "active": true
        },
        "ValidateUnrealUpAxis": {
            "enabled": false,
            "optional": true,
            "active": true
        },
        "ValidateCameraContents": {
            "enabled": true,
            "optional": false,
            "validate_shapes": true
        },
        "ExtractPlayblast": {
            "capture_preset": {
                "Codec": {
                    "compression": "png",
                    "format": "image",
                    "quality": 95
                },
                "Display Options": {
                    "override_display": true,
                    "background": [
                        125,
                        125,
                        125,
                        255
                    ],
                    "backgroundBottom": [
                        125,
                        125,
                        125,
                        255
                    ],
                    "backgroundTop": [
                        125,
                        125,
                        125,
                        255
                    ],
                    "displayGradient": true
                },
                "Generic": {
                    "isolate_view": true,
                    "off_screen": true,
                    "pan_zoom": false
                },
                "Renderer": {
                    "rendererName": "vp2Renderer"
                },
                "Resolution": {
                    "width": 1920,
                    "height": 1080
                },
                "Viewport Options": {
                    "override_viewport_options": true,
                    "displayLights": "default",
                    "displayTextures": true,
                    "textureMaxResolution": 1024,
                    "renderDepthOfField": true,
                    "shadows": true,
                    "twoSidedLighting": true,
                    "lineAAEnable": true,
                    "multiSample": 8,
                    "useDefaultMaterial": false,
                    "wireframeOnShaded": false,
                    "xray": false,
                    "jointXray": false,
                    "backfaceCulling": false,
                    "ssaoEnable": false,
                    "ssaoAmount": 1,
                    "ssaoRadius": 16,
                    "ssaoFilterRadius": 16,
                    "ssaoSamples": 16,
                    "fogging": false,
                    "hwFogFalloff": "0",
                    "hwFogDensity": 0.0,
                    "hwFogStart": 0,
                    "hwFogEnd": 100,
                    "hwFogAlpha": 0,
                    "hwFogColorR": 1.0,
                    "hwFogColorG": 1.0,
                    "hwFogColorB": 1.0,
                    "motionBlurEnable": false,
                    "motionBlurSampleCount": 8,
                    "motionBlurShutterOpenFraction": 0.2,
                    "cameras": false,
                    "clipGhosts": false,
                    "deformers": false,
                    "dimensions": false,
                    "dynamicConstraints": false,
                    "dynamics": false,
                    "fluids": false,
                    "follicles": false,
                    "greasePencils": false,
                    "grid": false,
                    "hairSystems": true,
                    "handles": false,
                    "headsUpDisplay": false,
                    "ikHandles": false,
                    "imagePlane": true,
                    "joints": false,
                    "lights": false,
                    "locators": false,
                    "manipulators": false,
                    "motionTrails": false,
                    "nCloths": false,
                    "nParticles": false,
                    "nRigids": false,
                    "controlVertices": false,
                    "nurbsCurves": false,
                    "hulls": false,
                    "nurbsSurfaces": false,
                    "particleInstancers": false,
                    "pivots": false,
                    "planes": false,
                    "pluginShapes": false,
                    "polymeshes": true,
                    "strokes": false,
                    "subdivSurfaces": false,
                    "textures": false,
                    "pluginObjects": {
                        "gpuCacheDisplayFilter": false
                    }
                },
                "Camera Options": {
                    "displayGateMask": false,
                    "displayResolution": false,
                    "displayFilmGate": false,
                    "displayFieldChart": false,
                    "displaySafeAction": false,
                    "displaySafeTitle": false,
                    "displayFilmPivot": false,
                    "displayFilmOrigin": false,
                    "overscan": 1.0
                }
            },
            "profiles": []
        },
        "ExtractMayaSceneRaw": {
            "enabled": true,
            "add_for_families": [
                "layout"
            ]
        },
        "ExtractCameraAlembic": {
            "enabled": true,
            "optional": true,
            "active": true,
            "bake_attributes": []
        },
        "ExtractGLB": {
            "enabled": true,
            "active": true,
            "ogsfx_path": "/maya2glTF/PBR/shaders/glTF_PBR.ogsfx"
        },
        "ExtractLook": {
            "maketx_arguments": []
        },
        "ExtractGPUCache": {
            "enabled": false,
            "families": [
                "model",
                "animation",
                "pointcache"
            ],
            "step": 1.0,
            "stepSave": 1,
            "optimize": true,
            "optimizationThreshold": 40000,
            "optimizeAnimationsForMotionBlur": true,
            "writeMaterials": true,
            "useBaseTessellation": true
        }
    },
    "load": {
        "colors": {
            "model": [
                209,
                132,
                30,
                255
            ],
            "rig": [
                59,
                226,
                235,
                255
            ],
            "pointcache": [
                94,
                209,
                30,
                255
            ],
            "animation": [
                94,
                209,
                30,
                255
            ],
            "ass": [
                249,
                135,
                53,
                255
            ],
            "camera": [
                136,
                114,
                244,
                255
            ],
            "fbx": [
                215,
                166,
                255,
                255
            ],
            "mayaAscii": [
                67,
                174,
                255,
                255
            ],
            "mayaScene": [
                67,
                174,
                255,
                255
            ],
            "setdress": [
                255,
                250,
                90,
                255
            ],
            "layout": [
                255,
                250,
                90,
                255
            ],
            "vdbcache": [
                249,
                54,
                0,
                255
            ],
            "vrayproxy": [
                255,
                150,
                12,
                255
            ],
            "vrayscene_layer": [
                255,
                150,
                12,
                255
            ],
            "yeticache": [
                99,
                206,
                220,
                255
            ],
            "yetiRig": [
                0,
                205,
                125,
                255
            ]
        },
        "reference_loader": {
            "namespace": "{asset_name}_{subset}_##_",
            "group_name": "_GRP",
            "display_handle": true
        }
    },
    "workfile_build": {
        "profiles": [
            {
                "task_types": [],
                "tasks": [
                    "Lighting"
                ],
                "current_context": [
                    {
                        "subset_name_filters": [
                            ".+[Mm]ain"
                        ],
                        "families": [
                            "model"
                        ],
                        "repre_names": [
                            "abc",
                            "ma"
                        ],
                        "loaders": [
                            "ReferenceLoader"
                        ]
                    },
                    {
                        "subset_name_filters": [],
                        "families": [
                            "animation",
                            "pointcache",
                            "proxyAbc"
                        ],
                        "repre_names": [
                            "abc"
                        ],
                        "loaders": [
                            "ReferenceLoader"
                        ]
                    },
                    {
                        "subset_name_filters": [],
                        "families": [
                            "rendersetup"
                        ],
                        "repre_names": [
                            "json"
                        ],
                        "loaders": [
                            "RenderSetupLoader"
                        ]
                    },
                    {
                        "subset_name_filters": [],
                        "families": [
                            "camera"
                        ],
                        "repre_names": [
                            "abc"
                        ],
                        "loaders": [
                            "ReferenceLoader"
                        ]
                    }
                ],
                "linked_assets": [
                    {
                        "subset_name_filters": [],
                        "families": [
                            "sedress"
                        ],
                        "repre_names": [
                            "ma"
                        ],
                        "loaders": [
                            "ReferenceLoader"
                        ]
                    },
                    {
                        "subset_name_filters": [],
                        "families": [
                            "ArnoldStandin"
                        ],
                        "repre_names": [
                            "ass"
                        ],
                        "loaders": [
                            "assLoader"
                        ]
                    }
                ]
            }
        ]
    },
    "templated_workfile_build": {
        "profiles": []
    },
    "filters": {
        "preset 1": {
            "ValidateNoAnimation": false,
            "ValidateShapeDefaultNames": false
        },
        "preset 2": {
            "ValidateNoAnimation": false
        }
    }
}<|MERGE_RESOLUTION|>--- conflicted
+++ resolved
@@ -521,10 +521,7 @@
             "enabled": true,
             "make_tx": true,
             "rs_tex": false,
-<<<<<<< HEAD
-            "default_variant": "Main",
-=======
->>>>>>> dd90cb57
+            "default_variant": "Main",
             "default_variants": [
                 "Main"
             ]
@@ -538,10 +535,7 @@
         },
         "CreateUnrealStaticMesh": {
             "enabled": true,
-<<<<<<< HEAD
             "default_variant": "",
-=======
->>>>>>> dd90cb57
             "default_variants": [
                 "",
                 "_Main"
@@ -556,10 +550,7 @@
         },
         "CreateUnrealSkeletalMesh": {
             "enabled": true,
-<<<<<<< HEAD
             "default_variant": "",
-=======
->>>>>>> dd90cb57
             "default_variants": [],
             "joint_hints": "jnt_org"
         },
@@ -572,10 +563,7 @@
             "write_face_sets": false,
             "include_parent_hierarchy": false,
             "include_user_defined_attributes": false,
-<<<<<<< HEAD
-            "default_variant": "Main",
-=======
->>>>>>> dd90cb57
+            "default_variant": "Main",
             "default_variants": [
                 "Main"
             ]
@@ -584,10 +572,7 @@
             "enabled": true,
             "write_color_sets": false,
             "write_face_sets": false,
-<<<<<<< HEAD
-            "default_variant": "Main",
-=======
->>>>>>> dd90cb57
+            "default_variant": "Main",
             "default_variants": [
                 "Main",
                 "Proxy",
@@ -599,10 +584,7 @@
             "write_color_sets": false,
             "write_face_sets": false,
             "include_user_defined_attributes": false,
-<<<<<<< HEAD
-            "default_variant": "Main",
-=======
->>>>>>> dd90cb57
+            "default_variant": "Main",
             "default_variants": [
                 "Main"
             ]
@@ -611,20 +593,14 @@
             "enabled": true,
             "write_color_sets": false,
             "write_face_sets": false,
-<<<<<<< HEAD
-            "default_variant": "Main",
-=======
->>>>>>> dd90cb57
+            "default_variant": "Main",
             "default_variants": [
                 "Main"
             ]
         },
         "CreateReview": {
             "enabled": true,
-<<<<<<< HEAD
-            "default_variant": "Main",
-=======
->>>>>>> dd90cb57
+            "default_variant": "Main",
             "default_variants": [
                 "Main"
             ],
@@ -632,10 +608,7 @@
         },
         "CreateAss": {
             "enabled": true,
-<<<<<<< HEAD
-            "default_variant": "Main",
-=======
->>>>>>> dd90cb57
+            "default_variant": "Main",
             "default_variants": [
                 "Main"
             ],
@@ -658,10 +631,7 @@
             "enabled": true,
             "vrmesh": true,
             "alembic": true,
-<<<<<<< HEAD
-            "default_variant": "Main",
-=======
->>>>>>> dd90cb57
+            "default_variant": "Main",
             "default_variants": [
                 "Main"
             ]
