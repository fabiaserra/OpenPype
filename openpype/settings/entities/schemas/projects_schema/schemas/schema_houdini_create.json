--- conflicted
+++ resolved
@@ -44,86 +44,6 @@
             ]
 
         },
-<<<<<<< HEAD
-      {
-        "type": "schema_template",
-        "name": "template_create_plugin",
-        "template_data": [
-          {
-            "key": "CreateArnoldRop",
-            "label": "Create Arnold ROP"
-          },
-          {
-            "key": "CreateAlembicCamera",
-            "label": "Create Alembic Camera"
-          },
-          {
-            "key": "CreateBGEO",
-            "label": "Create Houdini BGEO"
-          },
-          {
-            "key": "CreateCompositeSequence",
-            "label": "Create Composite (Image Sequence)"
-          },
-          {
-            "key": "CreateKarmaROP",
-            "label": "Create Karma ROP"
-          },
-          {
-            "key": "CreateMantraROP",
-            "label": "Create Mantra ROP"
-          },
-          {
-            "key": "CreateHDA",
-            "label": "Create HDA"
-          },
-          {
-            "key": "CreatePointCache",
-            "label": "Create Point Cache"
-          },
-          {
-            "key": "CreateRedshiftProxy",
-            "label": "Create Redshift Proxy"
-          },
-          {
-            "key": "CreateRedshiftROP",
-            "label": "Create Redshift ROP"
-          },
-          {
-            "key": "CreateRemotePublish",
-            "label": "Create Remote Publish"
-          },
-          {
-            "key": "CreateReview",
-            "label": "Create Review"
-          },
-          {
-            "key": "CreateUSD",
-            "label": "Create USD"
-          },
-          {
-            "key": "CreateUSDModel",
-            "label": "Create USD Model"
-          },
-          {
-            "key": "USDCreateShadingWorkspace",
-            "label": "Create USD Shading Workspace"
-          },
-          {
-            "key": "CreateUSDRender",
-            "label": "Create USD Render"
-          },
-          {
-            "key": "CreateVDBCache",
-            "label": "Create VDB Cache"
-          },
-          {
-            "key": "CreateVrayROP",
-            "label": "Create VRay ROP"
-          }
-        ]
-      }
-=======
         {
             "type": "schema_template",
             "name": "template_create_plugin",
@@ -170,6 +90,5 @@
                 }
             ]
         }
->>>>>>> 0194839b
     ]
 }