--- conflicted
+++ resolved
@@ -1654,10 +1654,60 @@
         if len(instance_ids) == 1:
             mapping[instance_ids[0]] = path
 
-<<<<<<< HEAD
-        self.thumbnail_label = thumbnail_label
-        self.default_pix = default_pix
-        self.current_pix = None
+        else:
+            for instance_id in instance_ids:
+                root = os.path.dirname(path)
+                ext = os.path.splitext(path)[-1]
+                dst_path = os.path.join(root, str(uuid.uuid4()) + ext)
+                shutil.copy(path, dst_path)
+                mapping[instance_id] = dst_path
+
+        self._controller.set_thumbnail_paths_for_instances(mapping)
+
+    def _on_thumbnail_clear(self):
+        instance_ids = [
+            instance.id
+            for instance in self._current_instances
+        ]
+        if self._context_selected:
+            instance_ids.append(None)
+
+        if not instance_ids:
+            return
+
+        mapping = {
+            instance_id: None
+            for instance_id in instance_ids
+        }
+        self._controller.set_thumbnail_paths_for_instances(mapping)
+
+    def _on_thumbnail_changed(self, event):
+        self._update_thumbnails()
+
+    def _update_thumbnails(self):
+        instance_ids = [
+            instance.id
+            for instance in self._current_instances
+        ]
+        if self._context_selected:
+            instance_ids.append(None)
+
+        if not instance_ids:
+            self._thumbnail_widget.setVisible(False)
+            self._thumbnail_widget.set_current_thumbnails(None)
+            return
+
+        mapping = self._controller.get_thumbnail_paths_for_instances(
+            instance_ids
+        )
+        thumbnail_paths = []
+        for instance_id in instance_ids:
+            path = mapping[instance_id]
+            if path:
+                thumbnail_paths.append(path)
+
+        self._thumbnail_widget.setVisible(True)
+        self._thumbnail_widget.set_current_thumbnails(thumbnail_paths)
 
 
 class CreateNextPageOverlay(QtWidgets.QWidget):
@@ -1813,60 +1863,4 @@
 
         painter.fillPath(arrow_path, self._arrow_color)
 
-        painter.end()
-=======
-        else:
-            for instance_id in instance_ids:
-                root = os.path.dirname(path)
-                ext = os.path.splitext(path)[-1]
-                dst_path = os.path.join(root, str(uuid.uuid4()) + ext)
-                shutil.copy(path, dst_path)
-                mapping[instance_id] = dst_path
-
-        self._controller.set_thumbnail_paths_for_instances(mapping)
-
-    def _on_thumbnail_clear(self):
-        instance_ids = [
-            instance.id
-            for instance in self._current_instances
-        ]
-        if self._context_selected:
-            instance_ids.append(None)
-
-        if not instance_ids:
-            return
-
-        mapping = {
-            instance_id: None
-            for instance_id in instance_ids
-        }
-        self._controller.set_thumbnail_paths_for_instances(mapping)
-
-    def _on_thumbnail_changed(self, event):
-        self._update_thumbnails()
-
-    def _update_thumbnails(self):
-        instance_ids = [
-            instance.id
-            for instance in self._current_instances
-        ]
-        if self._context_selected:
-            instance_ids.append(None)
-
-        if not instance_ids:
-            self._thumbnail_widget.setVisible(False)
-            self._thumbnail_widget.set_current_thumbnails(None)
-            return
-
-        mapping = self._controller.get_thumbnail_paths_for_instances(
-            instance_ids
-        )
-        thumbnail_paths = []
-        for instance_id in instance_ids:
-            path = mapping[instance_id]
-            if path:
-                thumbnail_paths.append(path)
-
-        self._thumbnail_widget.setVisible(True)
-        self._thumbnail_widget.set_current_thumbnails(thumbnail_paths)
->>>>>>> 29f0c816
+        painter.end()