--- conflicted
+++ resolved
@@ -1,7 +1,3 @@
 # -*- coding: utf-8 -*-
 """Package declaring Pype version."""
-<<<<<<< HEAD
-__version__ = "3.18.5-ax-dev.2"
-=======
-__version__ = "3.16.9-ax-prod.9"
->>>>>>> 746599d9
+__version__ = "3.18.5-ax-dev.3"