# -*- coding: utf-8 -*-
"""Package declaring Pype version."""
<<<<<<< HEAD
__version__ = "3.15.6-ax-dev.1"
=======
__version__ = "3.15.6"
>>>>>>> 0636df72
<|MERGE_RESOLUTION|>--- conflicted
+++ resolved
@@ -1,7 +1,3 @@
 # -*- coding: utf-8 -*-
 """Package declaring Pype version."""
-<<<<<<< HEAD
-__version__ = "3.15.6-ax-dev.1"
-=======
-__version__ = "3.15.6"
->>>>>>> 0636df72
+__version__ = "3.15.7-ax-dev.1"