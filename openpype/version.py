# -*- coding: utf-8 -*-
"""Package declaring Pype version."""
<<<<<<< HEAD
__version__ = "3.15.1-ax.1"
=======
__version__ = "3.15.1-nightly.4"
>>>>>>> 042fd998
<|MERGE_RESOLUTION|>--- conflicted
+++ resolved
@@ -1,7 +1,3 @@
 # -*- coding: utf-8 -*-
 """Package declaring Pype version."""
-<<<<<<< HEAD
-__version__ = "3.15.1-ax.1"
-=======
-__version__ = "3.15.1-nightly.4"
->>>>>>> 042fd998
+__version__ = "3.15.1-ax-develop.4"