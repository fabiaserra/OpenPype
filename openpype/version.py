--- conflicted
+++ resolved
@@ -1,7 +1,3 @@
 # -*- coding: utf-8 -*-
 """Package declaring Pype version."""
-<<<<<<< HEAD
-__version__ = "3.18.8-ax-dev.1"
-=======
-__version__ = "3.16.11-ax-prod.7"
->>>>>>> fa7bd4d2
+__version__ = "3.18.8-ax-dev.2"