--- conflicted
+++ resolved
@@ -1,7 +1,3 @@
 # -*- coding: utf-8 -*-
 """Package declaring Pype version."""
-<<<<<<< HEAD
-__version__ = "3.18.7-ax-dev.2"
-=======
-__version__ = "3.18.8-nightly.2"
->>>>>>> 676d6155
+__version__ = "3.18.8-ax-dev.1"