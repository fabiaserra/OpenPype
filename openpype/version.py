--- conflicted
+++ resolved
@@ -1,7 +1,3 @@
 # -*- coding: utf-8 -*-
 """Package declaring Pype version."""
-<<<<<<< HEAD
-__version__ = "3.16.11-ax-prod.2"
-=======
-__version__ = "3.16.11-ax-prod.9"
->>>>>>> 589244d5
+__version__ = "3.16.11-ax-prod.9"