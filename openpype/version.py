# -*- coding: utf-8 -*-
"""Package declaring Pype version."""
<<<<<<< HEAD
__version__ = "3.15.6-ax-dev.2"
=======
__version__ = "3.15.7-nightly.1"
>>>>>>> d87f217f
<|MERGE_RESOLUTION|>--- conflicted
+++ resolved
@@ -1,7 +1,3 @@
 # -*- coding: utf-8 -*-
 """Package declaring Pype version."""
-<<<<<<< HEAD
-__version__ = "3.15.6-ax-dev.2"
-=======
-__version__ = "3.15.7-nightly.1"
->>>>>>> d87f217f
+__version__ = "3.15.6-ax-dev.3"