# -*- coding: utf-8 -*-
"""Package declaring Pype version."""
<<<<<<< HEAD
__version__ = "3.15.8-ax-prod.10"
=======
__version__ = "3.15.9"
>>>>>>> 39648606
<|MERGE_RESOLUTION|>--- conflicted
+++ resolved
@@ -1,7 +1,3 @@
 # -*- coding: utf-8 -*-
 """Package declaring Pype version."""
-<<<<<<< HEAD
-__version__ = "3.15.8-ax-prod.10"
-=======
-__version__ = "3.15.9"
->>>>>>> 39648606
+__version__ = "3.15.9-ax-prod.1"