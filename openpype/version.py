# -*- coding: utf-8 -*-
"""Package declaring Pype version."""
<<<<<<< HEAD
__version__ = "3.15.1-ax.2"
=======
__version__ = "3.15.1-nightly.4"
>>>>>>> 922fe5bd
<|MERGE_RESOLUTION|>--- conflicted
+++ resolved
@@ -1,7 +1,3 @@
 # -*- coding: utf-8 -*-
 """Package declaring Pype version."""
-<<<<<<< HEAD
-__version__ = "3.15.1-ax.2"
-=======
-__version__ = "3.15.1-nightly.4"
->>>>>>> 922fe5bd
+__version__ = "3.15.1-ax.3"