--- conflicted
+++ resolved
@@ -1,7 +1,3 @@
 # -*- coding: utf-8 -*-
 """Package declaring Pype version."""
-<<<<<<< HEAD
-__version__ = "3.16.8-ax-dev.6"
-=======
-__version__ = "3.16.7-ax-prod.6"
->>>>>>> e391850e
+__version__ = "3.16.8-ax-dev.7"