# -*- coding: utf-8 -*-
"""Package declaring Pype version."""
<<<<<<< HEAD
__version__ = "3.15.1-develop-ax.7"
=======
__version__ = "3.15.2"
>>>>>>> ed7a4e42
<|MERGE_RESOLUTION|>--- conflicted
+++ resolved
@@ -1,7 +1,3 @@
 # -*- coding: utf-8 -*-
 """Package declaring Pype version."""
-<<<<<<< HEAD
-__version__ = "3.15.1-develop-ax.7"
-=======
-__version__ = "3.15.2"
->>>>>>> ed7a4e42
+__version__ = "3.15.2-develop-ax.1"