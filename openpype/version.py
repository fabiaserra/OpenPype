# -*- coding: utf-8 -*-
"""Package declaring Pype version."""
<<<<<<< HEAD
__version__ = "3.18.1-ax-dev.2"
=======
__version__ = "3.18.2-nightly.5"
>>>>>>> adf9cb3e
<|MERGE_RESOLUTION|>--- conflicted
+++ resolved
@@ -1,7 +1,3 @@
 # -*- coding: utf-8 -*-
 """Package declaring Pype version."""
-<<<<<<< HEAD
-__version__ = "3.18.1-ax-dev.2"
-=======
-__version__ = "3.18.2-nightly.5"
->>>>>>> adf9cb3e
+__version__ = "3.18.2-ax-dev.1"