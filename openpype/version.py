--- conflicted
+++ resolved
@@ -1,7 +1,3 @@
 # -*- coding: utf-8 -*-
 """Package declaring Pype version."""
-<<<<<<< HEAD
-__version__ = "3.18.5-ax-dev.3"
-=======
-__version__ = "3.18.7-nightly.1"
->>>>>>> a939593c
+__version__ = "3.18.7-ax-dev.1"