--- conflicted
+++ resolved
@@ -4,14 +4,9 @@
 import json
 import arrow
 import logging
-<<<<<<< HEAD
-from pype.vendor import ftrack_api
+import ftrack_api
 from pype.ftrack import BaseAction
 from pype.ftrack.lib.avalon_sync import cust_attr_id_key
-=======
-import ftrack_api
-from pype.ftrack import BaseAction, get_ca_mongoid
->>>>>>> 2312a543
 from pypeapp import config
 from ftrack_api.exception import NoResultFoundError
 
