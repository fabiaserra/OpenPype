import os
import sys
import re
import json
from pprint import *

import ftrack_api
from pype import lib
import avalon.io as io
import avalon.api
import avalon
from avalon.vendor import toml, jsonschema
from app.api import Logger

log = Logger.getLogger(__name__)


def get_config_data():
    templates = os.environ['PYPE_STUDIO_TEMPLATES']
    path_items = [templates, 'presets', 'ftrack', 'ftrack_config.json']
    filepath = os.path.sep.join(path_items)
    data = dict()
    try:
        with open(filepath) as data_file:
            data = json.load(data_file)

    except Exception as e:
        msg = (
            'Loading "Ftrack Config file" Failed.'
            ' Please check log for more information.'
            ' Times are set to default.'
        )
        log.warning("{} - {}".format(msg, str(e)))

    return data


def get_data(parent, entity, session, custom_attributes):
    entity_type = entity.entity_type

    data = {}
    data['ftrackId'] = entity['id']
    data['entityType'] = entity_type

    for cust_attr in custom_attributes:
        key = cust_attr['key']
        if (
            cust_attr['is_hierarchical'] is True or
            cust_attr['entity_type'].lower() in ['asset'] or
            (
                cust_attr['entity_type'].lower() in ['show'] and
                entity_type.lower() == 'project'
            )
        ):
            data[key] = entity['custom_attributes'][key]

        elif (
<<<<<<< HEAD
            cust_attr['entity_type'].lower() in ['show'] and
            entity_type.lower() == 'project'
        ):
            data[key] = entity['custom_attributes'][key]

        elif (
=======
>>>>>>> 09c38da4
            cust_attr['entity_type'].lower() in ['task'] and
            entity_type.lower() != 'project'
        ):
            # Put space between capitals (e.g. 'AssetBuild' -> 'Asset Build')
            entity_type_full = re.sub(r"(\w)([A-Z])", r"\1 \2", entity_type)
            # Get object id of entity type
            query = 'ObjectType where name is "{}"'.format(entity_type_full)
            ent_obj_type_id = session.query(query).one()['id']

            if cust_attr['object_type_id'] == ent_obj_type_id:
                data[key] = entity['custom_attributes'][key]

    if entity_type in ['Project']:
        data['code'] = entity['name']
        return data

    # Get info for 'Data' in Avalon DB
    tasks = []
    for child in entity['children']:
        if child.entity_type in ['Task']:
            tasks.append(child['name'])

    # Get list of parents without project
    parents = []
    folderStruct = []
    for i in range(1, len(entity['link'])-1):
        parEnt = session.get(
            entity['link'][i]['type'],
            entity['link'][i]['id']
        )
        parName = parEnt['name']
        folderStruct.append(parName)
        parents.append(parEnt)

    parentId = None

    for parent in parents:
        parentId = io.find_one({'type': 'asset', 'name': parName})['_id']
        if parent['parent'].entity_type != 'project' and parentId is None:
            parent.importToAvalon(session, parent)
            parentId = io.find_one({'type': 'asset', 'name': parName})['_id']

    hierarchy = os.path.sep.join(folderStruct)

    data['visualParent'] = parentId
    data['parents'] = folderStruct
    data['tasks'] = tasks
    data['hierarchy'] = hierarchy

    return data


def avalon_check_name(entity, inSchema=None):
    ValidationError = jsonschema.ValidationError
    alright = True
    name = entity['name']
    if " " in name:
        alright = False

    data = {}
    data['data'] = {}
    data['type'] = 'asset'
    schema = "avalon-core:asset-2.0"
    # TODO have project any REGEX check?
    if entity.entity_type in ['Project']:
        # data['type'] = 'project'
        name = entity['full_name']
        # schema = get_avalon_project_template_schema()['schema']
    # elif entity.entity_type in ['AssetBuild','Library']:
        # data['silo'] = 'Assets'
    # else:
    #     data['silo'] = 'Film'
    data['silo'] = 'Film'

    if inSchema is not None:
        schema = inSchema
    data['schema'] = schema
    data['name'] = name
    try:
        avalon.schema.validate(data)
    except ValidationError:
        alright = False

    if alright is False:
        msg = "{} includes unsupported symbols like 'dash' or 'space'"
        raise ValueError(msg.format(name))


def get_apps(entity):
    """ Get apps from project
    Requirements:
        'Entity' MUST be object of ftrack entity with entity_type 'Project'
    Checking if app from ftrack is available in Templates/bin/{app_name}.toml

    Returns:
        Array with dictionaries with app Name and Label
    """
    apps = []
    for app in entity['custom_attributes']['applications']:
        try:
            app_config = {}
            app_config['name'] = app
            app_config['label'] = toml.load(avalon.lib.which_app(app))['label']

            apps.append(app_config)

        except Exception as e:
            log.warning('Error with application {0} - {1}'.format(app, e))
    return apps


def get_config(entity):
    config = {}
    config['schema'] = lib.get_avalon_project_config_schema()
    config['tasks'] = [{'name': ''}]
    config['apps'] = get_apps(entity)
    config['template'] = lib.get_avalon_project_template()

    return config


def checkRegex():
    # _handle_result -> would be solution?
    # """ TODO Check if name of entities match REGEX"""
    for entity in importable:
        for e in entity['link']:
            item = {
                "silo": "silo",
                "parent": "parent",
                "type": "asset",
                "schema": "avalon-core:asset-2.0",
                "name": e['name'],
                "data": dict(),
            }
            try:
                schema.validate(item)
            except Exception as e:
                print(e)
    print(e['name'])
    ftrack.EVENT_HUB.publishReply(
        event,
        data={
            'success': False,
            'message': 'Entity name contains invalid character!'
        }
    )


def get_context(entity):
    parents = []
    item = entity
    while True:
        item = item['parent']
        if not item:
            break
        parents.append(item)

    ctx = collections.OrderedDict()
    folder_counter = 0

    entityDic = {
        'name': entity['name'],
        'id': entity['id'],
    }
    try:
        entityDic['type'] = entity['type']['name']
    except:
        pass

    ctx[entity['object_type']['name']] = entityDic

    # add all parents to the context
    for parent in parents:
        tempdic = {}
        if not parent.get('project_schema'):
            tempdic = {
                'name': parent['name'],
                'id': parent['id'],
            }
            object_type = parent['object_type']['name']

            if object_type == 'Folder':
                object_type = object_type + str(folder_counter)
                folder_counter += 1

            ctx[object_type] = tempdic

    # add project to the context
    project = entity['project']
    ctx['Project'] = {
        'name': project['full_name'],
        'code': project['name'],
        'id': project['id'],
        'root': project['root']
    }

    return ctx


def get_status_by_name(name):
    statuses = ftrack.getTaskStatuses()

    result = None
    for s in statuses:
        if s.get('name').lower() == name.lower():
            result = s

    return result


def sort_types(types):
    data = {}
    for t in types:
        data[t] = t.get('sort')

    data = sorted(data.items(), key=operator.itemgetter(1))
    results = []
    for item in data:
        results.append(item[0])

    return results


def get_next_task(task):
    shot = task.getParent()
    tasks = shot.getTasks()

    types_sorted = sort_types(ftrack.getTaskTypes())

    next_types = None
    for t in types_sorted:
        if t.get('typeid') == task.get('typeid'):
            try:
                next_types = types_sorted[(types_sorted.index(t) + 1):]
            except:
                pass

    for nt in next_types:
        for t in tasks:
            if nt.get('typeid') == t.get('typeid'):
                return t

    return None


def get_latest_version(versions):
    latestVersion = None
    if len(versions) > 0:
        versionNumber = 0
        for item in versions:
            if item.get('version') > versionNumber:
                versionNumber = item.getVersion()
                latestVersion = item
    return latestVersion


def get_thumbnail_recursive(task):
    if task.get('thumbid'):
        thumbid = task.get('thumbid')
        return ftrack.Attachment(id=thumbid)
    if not task.get('thumbid'):
        parent = ftrack.Task(id=task.get('parent_id'))
        return get_thumbnail_recursive(parent)<|MERGE_RESOLUTION|>--- conflicted
+++ resolved
@@ -55,15 +55,12 @@
             data[key] = entity['custom_attributes'][key]
 
         elif (
-<<<<<<< HEAD
             cust_attr['entity_type'].lower() in ['show'] and
             entity_type.lower() == 'project'
         ):
             data[key] = entity['custom_attributes'][key]
 
         elif (
-=======
->>>>>>> 09c38da4
             cust_attr['entity_type'].lower() in ['task'] and
             entity_type.lower() != 'project'
         ):
