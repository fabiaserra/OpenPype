# -*- coding: utf-8 -*-
"""Avalon/Pyblish plugin tools."""
import os
import inspect
import logging

<<<<<<< HEAD
from . import get_presets
=======
from ..api import get_project_settings
>>>>>>> 3e605121


log = logging.getLogger(__name__)


def filter_pyblish_plugins(plugins):
    """Filter pyblish plugins by presets.

    This servers as plugin filter / modifier for pyblish. It will load plugin
    definitions from presets and filter those needed to be excluded.

    Args:
        plugins (dict): Dictionary of plugins produced by :mod:`pyblish-base`
            `discover()` method.

    """
    from pyblish import api

    host = api.current_host()

<<<<<<< HEAD
    presets = get_presets().get('plugins', {})
=======
    presets = get_project_settings(os.environ['AVALON_PROJECT']) or {}
>>>>>>> 3e605121

    # iterate over plugins
    for plugin in plugins[:]:
        # skip if there are no presets to process
        if not presets:
            continue

        file = os.path.normpath(inspect.getsourcefile(plugin))
        file = os.path.normpath(file)

        # host determined from path
        host_from_file = file.split(os.path.sep)[-3:-2][0]
        plugin_kind = file.split(os.path.sep)[-2:-1][0]

        try:
            config_data = presets[host]["publish"][plugin.__name__]
        except KeyError:
            try:
                config_data = presets[host_from_file][plugin_kind][plugin.__name__]  # noqa: E501
            except KeyError:
                continue

        for option, value in config_data.items():
            if option == "enabled" and value is False:
                log.info('removing plugin {}'.format(plugin.__name__))
                plugins.remove(plugin)
            else:
                log.info('setting XXX {}:{} on plugin {}'.format(
                    option, value, plugin.__name__))

                setattr(plugin, option, value)


def source_hash(filepath, *args):
    """Generate simple identifier for a source file.
    This is used to identify whether a source file has previously been
    processe into the pipeline, e.g. a texture.
    The hash is based on source filepath, modification time and file size.
    This is only used to identify whether a specific source file was already
    published before from the same location with the same modification date.
    We opt to do it this way as opposed to Avalanch C4 hash as this is much
    faster and predictable enough for all our production use cases.
    Args:
        filepath (str): The source file path.
    You can specify additional arguments in the function
    to allow for specific 'processing' values to be included.
    """
    # We replace dots with comma because . cannot be a key in a pymongo dict.
    file_name = os.path.basename(filepath)
    time = str(os.path.getmtime(filepath))
    size = str(os.path.getsize(filepath))
    return "|".join([file_name, time, size] + list(args)).replace(".", ",")<|MERGE_RESOLUTION|>--- conflicted
+++ resolved
@@ -4,11 +4,7 @@
 import inspect
 import logging
 
-<<<<<<< HEAD
-from . import get_presets
-=======
 from ..api import get_project_settings
->>>>>>> 3e605121
 
 
 log = logging.getLogger(__name__)
@@ -29,11 +25,7 @@
 
     host = api.current_host()
 
-<<<<<<< HEAD
-    presets = get_presets().get('plugins', {})
-=======
     presets = get_project_settings(os.environ['AVALON_PROJECT']) or {}
->>>>>>> 3e605121
 
     # iterate over plugins
     for plugin in plugins[:]:
