--- conflicted
+++ resolved
@@ -155,16 +155,9 @@
         "FTRACK_API_USER",
         "FTRACK_API_KEY",
         "FTRACK_SERVER",
-<<<<<<< HEAD
-        "PYPE_LOG_NO_COLORS",
-        "PYPE_METADATA_FILE",
-        "AVALON_PROJECT",
-        "PYPE_PYTHON_EXE"
-=======
         "PYPE_METADATA_FILE",
         "AVALON_PROJECT",
         "PYPE_LOG_NO_COLORS"
->>>>>>> b5f78a4f
     ]
 
     # custom deadline atributes
