--- conflicted
+++ resolved
@@ -147,23 +147,6 @@
                 "version": version
             })
 
-<<<<<<< HEAD
-        try:
-            basename, ext = os.path.splitext(source_file)
-            head, padding = os.path.splitext(basename)
-            ext = ext[1:]
-            padding = padding[1:]
-            self.log.debug("_ padding: `{}`".format(padding))
-            # head, padding, ext = source_file.split('.')
-            source_first_frame = int(padding)
-            padding = len(padding)
-            file = "{head}.%0{padding}d.{ext}".format(
-                head=head,
-                padding=padding,
-                ext=ext
-            )
-
-=======
         source_first_frame = instance.data.get("sourceFirst")
         source_file_head = instance.data.get("sourceFileHead")
 
@@ -173,7 +156,6 @@
             ext = os.path.splitext(file)[-1][1:]
             self.log.debug("source_file_head: `{}`".format(source_file_head))
             head = source_file_head[:-1]
->>>>>>> 0dc4e993
             start_frame = int(source_first_frame + instance.data["sourceInH"])
             duration = int(
                 instance.data["sourceOutH"] - instance.data["sourceInH"])
