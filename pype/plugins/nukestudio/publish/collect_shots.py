from pyblish import api


class CollectShots(api.InstancePlugin):
    """Collect Shot from Clip."""

    # Run just before CollectClipSubsets
    order = api.CollectorOrder + 0.1021
    label = "Collect Shots"
    hosts = ["nukestudio"]
    families = ["clip"]

    def process(self, instance):
        self.log.debug(
            "Skipping \"{}\" because its not tagged with "
            "\"Hierarchy\"".format(instance))
        # Exclude non-tagged instances.
        tagged = False
        for tag in instance.data["tags"]:
            if tag["name"].lower() == "hierarchy":
                tagged = True

        if not tagged:
            self.log.debug(
                "Skipping \"{}\" because its not tagged with "
                "\"Hierarchy\"".format(instance)
            )
            return

<<<<<<< HEAD
            # Collect comments.
            data["comments"] = []

            # Exclude non-tagged instances.
            for tag in instance.data["tags"]:
                if tag["name"].lower() == "comment":
                    data["comments"].append(
                        tag.metadata().dict()["tag.note"]
                    )

            # Find tags on the source clip.
            tags = instance.data["item"].source().tags()
            for tag in tags:
                if tag.name().lower() == "comment":
                    data["comments"].append(
                        tag.metadata().dict()["tag.note"]
                    )

            data["family"] = "shot"
            data["families"] = []
=======
        # Collect data.
        data = {}
        for key, value in instance.data.iteritems():
            data[key] = value
>>>>>>> 07fc12bb

        data["family"] = "shot"
        data["families"] = []

        data["subset"] = data["family"] + "Main"

<<<<<<< HEAD
            data["label"] = (
                "{} - {} - tasks:{} - assetbuilds:{} - comments:{}".format(
                    data["asset"],
                    data["subset"],
                    data["tasks"],
                    [x["name"] for x in data.get("assetbuilds", [])],
                    len(data["comments"])
                )
            )
=======
        data["name"] = data["subset"] + "_" + data["asset"]
>>>>>>> 07fc12bb

        data["label"] = data["asset"] + " - " + data["subset"] + " - tasks: {} - assetbuilds: {}".format(
            data["tasks"], [x["name"] for x in data.get("assetbuilds", [])]
        )

        # Create instance.
        self.log.debug("Creating instance with: {}".format(data["name"]))
        instance.context.create_instance(**data)<|MERGE_RESOLUTION|>--- conflicted
+++ resolved
@@ -27,55 +27,44 @@
             )
             return
 
-<<<<<<< HEAD
-            # Collect comments.
-            data["comments"] = []
-
-            # Exclude non-tagged instances.
-            for tag in instance.data["tags"]:
-                if tag["name"].lower() == "comment":
-                    data["comments"].append(
-                        tag.metadata().dict()["tag.note"]
-                    )
-
-            # Find tags on the source clip.
-            tags = instance.data["item"].source().tags()
-            for tag in tags:
-                if tag.name().lower() == "comment":
-                    data["comments"].append(
-                        tag.metadata().dict()["tag.note"]
-                    )
-
-            data["family"] = "shot"
-            data["families"] = []
-=======
         # Collect data.
         data = {}
         for key, value in instance.data.iteritems():
             data[key] = value
->>>>>>> 07fc12bb
+
+        # Collect comments.
+        data["comments"] = []
+
+        # Exclude non-tagged instances.
+        for tag in instance.data["tags"]:
+            if tag["name"].lower() == "comment":
+                data["comments"].append(
+                    tag.metadata().dict()["tag.note"]
+                )
+
+        # Find tags on the source clip.
+        tags = instance.data["item"].source().tags()
+        for tag in tags:
+            if tag.name().lower() == "comment":
+                data["comments"].append(
+                    tag.metadata().dict()["tag.note"]
+                )
 
         data["family"] = "shot"
         data["families"] = []
 
         data["subset"] = data["family"] + "Main"
 
-<<<<<<< HEAD
-            data["label"] = (
-                "{} - {} - tasks:{} - assetbuilds:{} - comments:{}".format(
-                    data["asset"],
-                    data["subset"],
-                    data["tasks"],
-                    [x["name"] for x in data.get("assetbuilds", [])],
-                    len(data["comments"])
-                )
+        data["name"] = data["subset"] + "_" + data["asset"]
+
+        data["label"] = (
+            "{} - {} - tasks:{} - assetbuilds:{} - comments:{}".format(
+                data["asset"],
+                data["subset"],
+                data["tasks"],
+                [x["name"] for x in data.get("assetbuilds", [])],
+                len(data["comments"])
             )
-=======
-        data["name"] = data["subset"] + "_" + data["asset"]
->>>>>>> 07fc12bb
-
-        data["label"] = data["asset"] + " - " + data["subset"] + " - tasks: {} - assetbuilds: {}".format(
-            data["tasks"], [x["name"] for x in data.get("assetbuilds", [])]
         )
 
         # Create instance.
