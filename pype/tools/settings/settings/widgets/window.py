from Qt import QtWidgets, QtGui
from .base import CategoryState, SystemWidget, ProjectWidget
from .widgets import ShadowWidget
from .. import style


class MainWidget(QtWidgets.QWidget):
    widget_width = 1000
    widget_height = 600

    def __init__(self, user_role, parent=None):
        super(MainWidget, self).__init__(parent)
        self.setObjectName("MainWidget")
        self.setWindowTitle("Pype Settings")

        self.resize(self.widget_width, self.widget_height)

        stylesheet = style.load_stylesheet()
        self.setStyleSheet(stylesheet)
        self.setWindowIcon(QtGui.QIcon(style.app_icon_path()))

        header_tab_widget = QtWidgets.QTabWidget(parent=self)

        studio_widget = SystemWidget(user_role, header_tab_widget)
        project_widget = ProjectWidget(user_role, header_tab_widget)

        tab_widgets = [
            studio_widget,
            project_widget
        ]

        header_tab_widget.addTab(studio_widget, "System")
        header_tab_widget.addTab(project_widget, "Project")

        layout = QtWidgets.QVBoxLayout(self)
        layout.setContentsMargins(5, 5, 5, 5)
        layout.setSpacing(0)
        layout.addWidget(header_tab_widget)

        self.setLayout(layout)

<<<<<<< HEAD
        self.tab_widgets = [
            studio_widget,
            project_widget
        ]

        self._shadow_widget = ShadowWidget("Working...", self)

        for widget in self.tab_widgets:
            widget.state_changed.connect(self._on_state_change)

    def _on_state_change(self):
        any_working = False
        for widget in self.tab_widgets:
            if widget.state is CategoryState.Working:
                any_working = True
                break

        if (
            (any_working and self._shadow_widget.isVisible())
            or (not any_working and not self._shadow_widget.isVisible())
        ):
            return

        self._shadow_widget.setVisible(any_working)

    def reset(self):
        for widget in self.tab_widgets:
            widget.reset()
=======
        for tab_widget in tab_widgets:
            tab_widget.saved.connect(self._on_tab_save)

        self.tab_widgets = tab_widgets

    def _on_tab_save(self, source_widget):
        for tab_widget in self.tab_widgets:
            tab_widget.on_saved(source_widget)

    def reset(self):
        for tab_widget in self.tab_widgets:
            tab_widget.reset()
>>>>>>> b54f370d
<|MERGE_RESOLUTION|>--- conflicted
+++ resolved
@@ -39,36 +39,6 @@
 
         self.setLayout(layout)
 
-<<<<<<< HEAD
-        self.tab_widgets = [
-            studio_widget,
-            project_widget
-        ]
-
-        self._shadow_widget = ShadowWidget("Working...", self)
-
-        for widget in self.tab_widgets:
-            widget.state_changed.connect(self._on_state_change)
-
-    def _on_state_change(self):
-        any_working = False
-        for widget in self.tab_widgets:
-            if widget.state is CategoryState.Working:
-                any_working = True
-                break
-
-        if (
-            (any_working and self._shadow_widget.isVisible())
-            or (not any_working and not self._shadow_widget.isVisible())
-        ):
-            return
-
-        self._shadow_widget.setVisible(any_working)
-
-    def reset(self):
-        for widget in self.tab_widgets:
-            widget.reset()
-=======
         for tab_widget in tab_widgets:
             tab_widget.saved.connect(self._on_tab_save)
 
@@ -80,5 +50,4 @@
 
     def reset(self):
         for tab_widget in self.tab_widgets:
-            tab_widget.reset()
->>>>>>> b54f370d
+            tab_widget.reset()