# :coding: utf-8
# :copyright: Copyright (c) 2013 Martin Pengelly-Phillips
# :license: See LICENSE.txt.

import re

<<<<<<< HEAD
from . import descriptor, error, sorted_set
=======
import clique.descriptor
import clique.error
import clique.sorted_set
>>>>>>> 2b8ff908


class Collection(object):
    '''Represent group of items that differ only by numerical component.'''

    indexes = clique.descriptor.Unsettable('indexes')

    def __init__(self, head, tail, padding, indexes=None):
        '''Initialise collection.

        *head* is the leading common part whilst *tail* is the trailing
        common part.

        *padding* specifies the "width" of the numerical component. An index
        will be padded with zeros to fill this width. A *padding* of zero
        implies no padding and width may be any size so long as no leading
        zeros are present.

        *indexes* can specify a set of numerical indexes to initially populate
        the collection with.

        .. note::

            After instantiation, the ``indexes`` attribute cannot be set to a
            new value using assignment::

                >>> collection.indexes = [1, 2, 3]
                AttributeError: Cannot set attribute defined as unsettable.

            Instead, manipulate it directly::

                >>> collection.indexes.clear()
                >>> collection.indexes.update([1, 2, 3])

        '''
        super(Collection, self).__init__()
        self.__dict__['indexes'] = clique.sorted_set.SortedSet()
        self._head = head
        self._tail = tail
        self.padding = padding
        self._update_expression()

        if indexes is not None:
            self.indexes.update(indexes)

    @property
    def head(self):
        '''Return common leading part.'''
        return self._head

    @head.setter
    def head(self, value):
        '''Set common leading part to *value*.'''
        self._head = value
        self._update_expression()

    @property
    def tail(self):
        '''Return common trailing part.'''
        return self._tail

    @tail.setter
    def tail(self, value):
        '''Set common trailing part to *value*.'''
        self._tail = value
        self._update_expression()

    def _update_expression(self):
        '''Update internal expression.'''
        self._expression = re.compile(
            '^{0}(?P<index>(?P<padding>0*)\d+?){1}$'
            .format(re.escape(self.head), re.escape(self.tail))
        )

    def __str__(self):
        '''Return string represenation.'''
        return self.format()

    def __repr__(self):
        '''Return representation.'''
        return '<{0} "{1}">'.format(self.__class__.__name__, self)

    def __iter__(self):
        '''Return iterator over items in collection.'''
        for index in self.indexes:
            formatted_index = '{0:0{1}d}'.format(index, self.padding)
            item = '{0}{1}{2}'.format(self.head, formatted_index, self.tail)
            yield item

    def __contains__(self, item):
        '''Return whether *item* is present in collection.'''
        match = self.match(item)
        if not match:
            return False

        if not int(match.group('index')) in self.indexes:
            return False

        return True

    def __eq__(self, other):
        '''Return whether *other* collection is equal.'''
        if not isinstance(other, Collection):
            return NotImplemented

        return all([
            other.head == self.head,
            other.tail == self.tail,
            other.padding == self.padding,
            other.indexes == self.indexes
        ])

    def __ne__(self, other):
        '''Return whether *other* collection is not equal.'''
        result = self.__eq__(other)
        if result is NotImplemented:
            return result

        return not result

    def __gt__(self, other):
        '''Return whether *other* collection is greater than.'''
        if not isinstance(other, Collection):
            return NotImplemented

        a = (self.head, self.tail, self.padding, len(self.indexes))
        b = (other.head, other.tail, other.padding, len(other.indexes))

        return a > b

    def __lt__(self, other):
        '''Return whether *other* collection is less than.'''
        result = self.__gt__(other)
        if result is NotImplemented:
            return result

        return not result

    def __ge__(self, other):
        '''Return whether *other* collection is greater than or equal.'''
        result = self.__eq__(other)
        if result is NotImplemented:
            return result

        if result is False:
            result = self.__gt__(other)

        return result

    def __le__(self, other):
        '''Return whether *other* collection is less than or equal.'''
        result = self.__eq__(other)
        if result is NotImplemented:
            return result

        if result is False:
            result = self.__lt__(other)

        return result

    def match(self, item):
        '''Return whether *item* matches this collection expression.

        If a match is successful return data about the match otherwise return
        None.

        '''
        match = self._expression.match(item)
        if not match:
            return None

        index = match.group('index')
        padded = False
        if match.group('padding'):
            padded = True

        if self.padding == 0:
            if padded:
                return None

        elif len(index) != self.padding:
            return None

        return match

    def add(self, item):
        '''Add *item* to collection.

        raise :py:class:`~clique.error.CollectionError` if *item* cannot be
        added to the collection.

        '''
        match = self.match(item)
        if match is None:
            raise clique.error.CollectionError(
                'Item does not match collection expression.'
            )

        self.indexes.add(int(match.group('index')))

    def remove(self, item):
        '''Remove *item* from collection.

        raise :py:class:`~clique.error.CollectionError` if *item* cannot be
        removed from the collection.

        '''
        match = self.match(item)
        if match is None:
            raise clique.error.CollectionError(
                'Item not present in collection.'
            )

        index = int(match.group('index'))
        try:
            self.indexes.remove(index)
        except KeyError:
            raise clique.error.CollectionError(
                'Item not present in collection.'
            )

    def format(self, pattern='{head}{padding}{tail} [{ranges}]'):
        '''Return string representation as specified by *pattern*.

        Pattern can be any format accepted by Python's standard format function
        and will receive the following keyword arguments as context:

            * *head* - Common leading part of the collection.
            * *tail* - Common trailing part of the collection.
            * *padding* - Padding value in ``%0d`` format.
            * *range* - Total range in the form ``start-end``
            * *ranges* - Comma separated ranges of indexes.
            * *holes* - Comma separated ranges of missing indexes.

        '''
        data = {}
        data['head'] = self.head
        data['tail'] = self.tail

        if self.padding:
            data['padding'] = '%0{0}d'.format(self.padding)
        else:
            data['padding'] = '%d'

        if '{holes}' in pattern:
            data['holes'] = self.holes().format('{ranges}')

        if '{range}' in pattern or '{ranges}' in pattern:
            indexes = list(self.indexes)
            indexes_count = len(indexes)

            if indexes_count == 0:
                data['range'] = ''

            elif indexes_count == 1:
                data['range'] = '{0}'.format(indexes[0])

            else:
                data['range'] = '{0}-{1}'.format(
                    indexes[0], indexes[-1]
                )

        if '{ranges}' in pattern:
            separated = self.separate()
            if len(separated) > 1:
                ranges = [collection.format('{range}')
                          for collection in separated]

            else:
                ranges = [data['range']]

            data['ranges'] = ', '.join(ranges)

        return pattern.format(**data)

    def is_contiguous(self):
        '''Return whether entire collection is contiguous.'''
        previous = None
        for index in self.indexes:
            if previous is None:
                previous = index
                continue

            if index != (previous + 1):
                return False

            previous = index

        return True

    def holes(self):
        '''Return holes in collection.

        Return :py:class:`~clique.collection.Collection` of missing indexes.

        '''
        missing = set([])
        previous = None
        for index in self.indexes:
            if previous is None:
                previous = index
                continue

            if index != (previous + 1):
                missing.update(range(previous + 1, index))

            previous = index

        return Collection(self.head, self.tail, self.padding, indexes=missing)

    def is_compatible(self, collection):
        '''Return whether *collection* is compatible with this collection.

        To be compatible *collection* must have the same head, tail and padding
        properties as this collection.

        '''
        return all([
            isinstance(collection, Collection),
            collection.head == self.head,
            collection.tail == self.tail,
            collection.padding == self.padding
        ])

    def merge(self, collection):
        '''Merge *collection* into this collection.

        If the *collection* is compatible with this collection then update
        indexes with all indexes in *collection*.

        raise :py:class:`~clique.error.CollectionError` if *collection* is not
        compatible with this collection.

        '''
        if not self.is_compatible(collection):
<<<<<<< HEAD
            raise error.CollectionError('Collection is not compatible '
=======
            raise clique.error.CollectionError('Collection is not compatible '
>>>>>>> 2b8ff908
                                               'with this collection.')

        self.indexes.update(collection.indexes)

    def separate(self):
        '''Return contiguous parts of collection as separate collections.

        Return as list of :py:class:`~clique.collection.Collection` instances.

        '''
        collections = []
        start = None
        end = None

        for index in self.indexes:
            if start is None:
                start = index
                end = start
                continue

            if index != (end + 1):
                collections.append(
                    Collection(self.head, self.tail, self.padding,
                               indexes=set(range(start, end + 1)))
                )
                start = index

            end = index

        if start is None:
            collections.append(
                Collection(self.head, self.tail, self.padding)
            )
        else:
            collections.append(
                Collection(self.head, self.tail, self.padding,
                           indexes=range(start, end + 1))
            )

        return collections<|MERGE_RESOLUTION|>--- conflicted
+++ resolved
@@ -4,13 +4,9 @@
 
 import re
 
-<<<<<<< HEAD
-from . import descriptor, error, sorted_set
-=======
 import clique.descriptor
 import clique.error
 import clique.sorted_set
->>>>>>> 2b8ff908
 
 
 class Collection(object):
@@ -346,11 +342,7 @@
 
         '''
         if not self.is_compatible(collection):
-<<<<<<< HEAD
-            raise error.CollectionError('Collection is not compatible '
-=======
             raise clique.error.CollectionError('Collection is not compatible '
->>>>>>> 2b8ff908
                                                'with this collection.')
 
         self.indexes.update(collection.indexes)
