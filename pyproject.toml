[tool.poetry]
name = "OpenPype"
version = "3.16.2" # OpenPype
description = "Open VFX and Animation pipeline with support."
authors = ["OpenPype Team <info@openpype.io>"]
license = "MIT License"
homepage = "https://openpype.io"
documentation = "https://openpype.io/docs/artist_getting_started"
repository = "https://github.com/pypeclub/openpype"
readme = "README.md"
keywords = ["Pipeline", "Avalon", "VFX", "animation", "automation", "tracking", "asset management"]
packages = [
    {include = "igniter"},
    {include = "repos"},
    {include = "tools"},
    {include = "tests"},
    {include = "docs"},
    {include = "openpype"},
    {include = "start.py"},
    {include = "LICENSE"},
    {include = "README.md"},
    {include = "setup.py"},
    {include = "pyproject.toml"},
    {include = "poetry.lock"}
]

[tool.poetry.scripts]
openpype = 'start:boot'

[tool.poetry.dependencies]
python = ">=3.9.1,<3.10"
aiohttp = "^3.7"
aiohttp_json_rpc = "*" # TVPaint server
acre = { git = "https://github.com/pypeclub/acre.git" }
appdirs = { git = "https://github.com/ActiveState/appdirs.git", branch = "master" }
blessed = "^1.17" # openpype terminal formatting
coolname = "*"
clique = "1.6.*"
Click = "^8"
dnspython = "^2.1.0"
ftrack-python-api = "^2.3.3"
arrow = "^0.17"
shotgun_api3 = {git = "https://github.com/shotgunsoftware/python-api.git", rev = "v3.3.3"}
gazu = "^0.9.3"
google-api-python-client = "^1.12.8" # sync server google support (should be separate?)
jsonschema = "^2.6.0"
keyring = "^22.0.1"
log4mongo = "^1.7"
pathlib2= "^2.3.5" # deadline submit publish job only (single place, maybe not needed?)
Pillow = "^9.0" # used in TVPaint and for slates
pyblish-base = "^1.8.11"
pynput = "^1.7.2" # idle manager in tray
pymongo = "^3.11.2"
"Qt.py" = "^1.3.3"
QtPy = "^2.3.0"
qtawesome = "0.7.3"
speedcopy = "^2.1"
six = "^1.15"
semver = "^2.13.0" # for version resolution
wsrpc_aiohttp = "^3.1.1" # websocket server
pywin32 = { version = "301", markers = "sys_platform == 'win32'" }
jinxed = [
    { version = "^1.0.1", markers = "sys_platform == 'darwin'" },
    { version = "^1.0.1", markers = "sys_platform == 'linux'" }
]
python3-xlib = { version="*", markers = "sys_platform == 'linux'"}
enlighten = "^1.9.0"
slack-sdk = "^3.6.0"
requests = "^2.25.1"
pysftp = "^0.2.9"
dropbox = "^11.20.0"
aiohttp-middlewares = "^2.0.0"
<<<<<<< HEAD
opencolorio = "^2.2.0"
rpdb = "^0.1.6"
html2image = "^2.0.3"
tqdm = "^4.65.0"
scenedetect = "^0.6.1"
opencv-python-headless = "^4.7.0.72"
=======
Unidecode = "1.2.0"
cryptography = "39.0.0"
>>>>>>> bf600987

[tool.poetry.dev-dependencies]
flake8 = "^6.0"
autopep8 = "^2.0"
coverage = "*"
cx_freeze = "6.12.0"
GitPython = "^3.1.17"
jedi = "^0.13"
Jinja2 = "^3"
markupsafe = "2.0.1"
pycodestyle = "*"
pydocstyle = "*"
linkify-it-py = "^2.0.0"
myst-parser = "^0.18.1"
pylint = "^2.4.4"
pytest = "^6.1"
pytest-cov = "*"
pytest-print = "*"
Sphinx = "^5.3"
m2r2 = "^0.3.3.post2"
sphinx-autoapi = "^2.0.1"
sphinxcontrib-napoleon = "^0.7"
revitron-sphinx-theme = { git = "https://github.com/revitron/revitron-sphinx-theme.git", branch = "master" }
recommonmark = "*"
wheel = "*"
enlighten = "*"  # cool terminal progress bars
toml = "^0.10.2" # for parsing pyproject.toml
pre-commit = "*"

[tool.poetry.urls]
"Bug Tracker" = "https://github.com/pypeclub/openpype/issues"
"Discussions" = "https://github.com/pypeclub/openpype/discussions"

[[tool.poetry.source]]
name = "openpype"
url = "https://distribute.openpype.io/wheels/"
secondary = true

[build-system]
requires = ["poetry-core>=1.0.0"]
build-backend = "poetry.core.masonry.api"

[openpype]
# note: in here we can use pip version specifiers as this is installed with pip until
# Poetry will support custom location (-t flag for pip)
# https://pip.pypa.io/en/stable/cli/pip_install/#requirement-specifiers
[openpype.qtbinding.windows]
package = "PySide2"
version = "5.15.2"

[openpype.qtbinding.darwin]
package = "PySide6"
version = "6.4.3"

[openpype.qtbinding.linux]
package = "PySide2"
version = "5.15.2"

# Python dependencies that will be available only in runtime of
#   OpenPype process - do not interfere with DCCs dependencies
[openpype.runtime-deps]
opencolorio = "2.2.1"
opentimelineio = "0.14.1"

# TODO: we will need to handle different linux flavours here and
#       also different macos versions too.
[openpype.thirdparty.ffmpeg.windows]
url = "https://distribute.openpype.io/thirdparty/ffmpeg-4.4-windows.zip"
hash = "dd51ba29d64ee238e7c4c3c7301b19754c3f0ee2e2a729c20a0e2789e72db925"

[openpype.thirdparty.ffmpeg.linux]
url = "https://distribute.openpype.io/thirdparty/ffmpeg-4.4-linux.tgz"
hash = "10b9beda57cfbb69b9ed0ce896c0c8d99227b26ca8b9f611040c4752e365cbe9"

[openpype.thirdparty.ffmpeg.darwin]
url = "https://distribute.openpype.io/thirdparty/ffmpeg-4.4-macos.tgz"
hash = "95f43568338c275f80dc0cab1e1836a2e2270f856f0e7b204440d881dd74fbdb"

[openpype.thirdparty.oiio.windows]
url = "https://distribute.openpype.io/thirdparty/oiio_tools-2.3.10-windows.zip"
hash = "b9950f5d2fa3720b52b8be55bacf5f56d33f9e029d38ee86534995f3d8d253d2"

[openpype.thirdparty.oiio.linux]
url = "https://distribute.openpype.io/thirdparty/oiio_tools-2.2.20-linux-centos7.tgz"
hash = "3894dec7e4e521463891a869586850e8605f5fd604858b674c87323bf33e273d"

[openpype.thirdparty.ocioconfig]
url = "https://distribute.openpype.io/thirdparty/OpenColorIO-Configs-1.0.2.zip"
hash = "4ac17c1f7de83465e6f51dd352d7117e07e765b66d00443257916c828e35b6ce"

[tool.pyright]
include = [
    "igniter",
    "openpype",
    "repos",
    "vendor"
]
exclude = [
    "**/node_modules",
    "**/__pycache__"
]
ignore = ["website", "docs", ".git"]

reportMissingImports = true
reportMissingTypeStubs = false

[tool.poetry.extras]
docs = ["Sphinx", "furo", "sphinxcontrib-napoleon"]<|MERGE_RESOLUTION|>--- conflicted
+++ resolved
@@ -70,17 +70,13 @@
 pysftp = "^0.2.9"
 dropbox = "^11.20.0"
 aiohttp-middlewares = "^2.0.0"
-<<<<<<< HEAD
-opencolorio = "^2.2.0"
+Unidecode = "1.2.0"
+cryptography = "39.0.0"
 rpdb = "^0.1.6"
 html2image = "^2.0.3"
 tqdm = "^4.65.0"
 scenedetect = "^0.6.1"
 opencv-python-headless = "^4.7.0.72"
-=======
-Unidecode = "1.2.0"
-cryptography = "39.0.0"
->>>>>>> bf600987
 
 [tool.poetry.dev-dependencies]
 flake8 = "^6.0"
