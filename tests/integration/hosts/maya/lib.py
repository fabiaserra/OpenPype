--- conflicted
+++ resolved
@@ -5,10 +5,7 @@
 from tests.lib.testing_classes import (
     HostFixtures,
     PublishTest,
-<<<<<<< HEAD
     DeadlinePublishTest
-=======
->>>>>>> 06d99c0b
 )
 
 
@@ -53,12 +50,8 @@
 
 
 class MayaLocalPublishTestClass(MayaHostFixtures, PublishTest):
-<<<<<<< HEAD
     """Testing class for local publishes."""
 
 
 class MayaDeadlinePublishTestClass(MayaHostFixtures, DeadlinePublishTest):
     """Testing class for Deadline publishes."""
-=======
-    """Testing class for local publishes."""
->>>>>>> 06d99c0b
