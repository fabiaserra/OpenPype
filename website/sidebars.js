--- conflicted
+++ resolved
@@ -84,15 +84,10 @@
             label: "Integrations",
             items: [
                 "admin_hosts_blender",
-<<<<<<< HEAD
                 "admin_hosts_maya",
-                "admin_hosts_resolve"
-
-=======
                 "admin_hosts_resolve",
                 "admin_hosts_harmony",
                 "admin_hosts_aftereffects"
->>>>>>> f87b580a
             ],
         },
         {
